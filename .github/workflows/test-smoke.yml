name: TestSuite Smoke

on:
  push:
    branches: [ "main" ]
    paths:
      - 'go.mod'
      - 'go.sum'
      - 'Makefile'
      - '**.go'
      - '**.ya?ml'
  pull_request:
    branches: [ "main" ]
    paths:
      - 'go.mod'
      - 'go.sum'
      - 'Makefile'
      - '**.go'
      - '**.ya?ml'
jobs:
  wait-for-img:
    name: "Wait for Image Build"
    runs-on: ubuntu-latest
    steps:
      - uses: autotelic/action-wait-for-status-check@v1
        id: wait-for-build
        with:
          token: ${{ secrets.GITHUB_TOKEN }}
          # Context for which we should look for the matching status
          statusName: ${{ (github.event_name == 'pull_request') && 'pull-lifecycle-mgr-build' || 'main-lifecycle-mgr-build' }}
          timeoutSeconds: 600
          intervalSeconds: 10
      - name: Exit If Failing Build Requirement
        if: steps.wait-for-build.outputs.state != 'success'
        run: |
          echo "Image build did not succeed, skipping Smoke Test!"
          exit 1

  kustomize:
    strategy:
      matrix:
        flavor: ["", "-control-plane"]
    name: "Kustomize (dry-run${{ matrix.flavor }})"
    runs-on: ubuntu-latest
    steps:
      - name: Checkout
        uses: actions/checkout@v3
      - name: Set up Go
        uses: actions/setup-go@v4
        with:
          go-version-file: 'go.mod'
          cache-dependency-path: 'go.sum'
      - run: make dry-run${{ matrix.flavor }} IMG='*:latest'
      - name: Archive Manifests
        uses: actions/upload-artifact@v3
        with:
          retention-days: 5
          name: dry-run${{ matrix.flavor }}
          path: |
            dry-run/*.yaml

  cli-integration:
    strategy:
      matrix:
        cli-stability: ["unstable"]
        target: ["default", "control-plane"]
    needs: [kustomize,wait-for-img]
    name: "kyma (${{ matrix.cli-stability }}) alpha deploy -k config/${{ matrix.target }}"
    runs-on: ubuntu-latest
    env:
      LIFECYCLE_MANAGER: ${{ github.repository }}
      K3D_VERSION: v5.4.7
      KUSTOMIZE_VERSION: 4.5.7
      KUBECTL_VERSION: 1.28.3
      ISTIO_VERSION: 1.17.1
    steps:
      - name: Install prerequisites
        run: |
          curl -fsSL https://pkgs.k8s.io/core:/stable:/v1.28/deb/Release.key | sudo gpg --dearmor -o /etc/apt/keyrings/kubernetes-apt-keyring.gpg
          echo 'deb [signed-by=/etc/apt/keyrings/kubernetes-apt-keyring.gpg] https://pkgs.k8s.io/core:/stable:/v1.28/deb/ /' | sudo tee /etc/apt/sources.list.d/kubernetes.list
          sudo apt update -y
          sudo apt install kubectl -y
      - name: Checkout Lifecycle-Manager
        uses: actions/checkout@v3
      - name: Setup kustomize
        run: |
          wget --header="Authorization: Bearer ${{ secrets.GITHUB_TOKEN }}" \
            -qO - "https://raw.githubusercontent.com/kubernetes-sigs/kustomize/master/hack/install_kustomize.sh" | bash -s "$KUSTOMIZE_VERSION"
          mv kustomize /usr/local/bin/
      - name: Override Kustomize Controller Image TAG in Pull Request to PR Image
        if: ${{ github.event_name == 'pull_request' }}
        run: |
          cd config/manager && kustomize edit set image controller="europe-docker.pkg.dev/kyma-project/dev/lifecycle-manager:PR-${{ github.event.pull_request.number }}"
      - name: Set up k3d
        run: wget -qO - https://raw.githubusercontent.com/k3d-io/k3d/main/install.sh | TAG=$K3D_VERSION bash
      - id: kyma
        run: |
          wget -q https://storage.googleapis.com/kyma-cli-${{ matrix.cli-stability }}/kyma-linux
          chmod +x kyma-linux && mv kyma-linux /usr/local/bin/kyma-${{ matrix.cli-stability }}
          echo "PATH=/usr/local/bin/kyma-${{ matrix.cli-stability }}" >> $GITHUB_OUTPUT
      - run: ln -s /usr/local/bin/kyma-${{ matrix.cli-stability }} /usr/local/bin/kyma
      - name: Run Provision
        run: |
          kyma --ci provision k3d \
            -p 8083:80@loadbalancer \
            -p 8443:443@loadbalancer \
            --timeout 1m \
            --k3d-arg --no-rollback \
            --name kyma
      - name: Update Kubeconfigs
        run: k3d kubeconfig merge -a -d
      - name: Setup Control-Plane requirements
        if: ${{ matrix.target  == 'control-plane' }}
        run: |
<<<<<<< HEAD
          curl -LO https://dl.k8s.io/release/$KUBECTL_VERSION/bin/linux/amd64/kubectl
          chmod +x kubectl
          mv kubectl /usr/local/bin
          
=======
>>>>>>> 1c868204
          kubectl label node k3d-kyma-server-0 iam.gke.io/gke-metadata-server-enabled=true

          curl -L https://istio.io/downloadIstio | TARGET_ARCH=x86_64 sh -
          chmod +x istio-$ISTIO_VERSION/bin/istioctl
          mv istio-$ISTIO_VERSION/bin/istioctl /usr/local/bin
          istioctl install --set profile=demo -y
          
          kubectl create namespace kyma-system
          kubectl create namespace kcp-system

          kubectl apply -f https://raw.githubusercontent.com/prometheus-community/helm-charts/kube-prometheus-stack-47.0.0/charts/kube-prometheus-stack/crds/crd-servicemonitors.yaml
      - run: kyma --ci alpha deploy -k config/${{ matrix.target }}
      - name: Deploy template operator module template and enable module
        if: ${{ matrix.target  == 'default' }}
        run: |
          cat << EOF | kubectl apply -f - 
          apiVersion: rbac.authorization.k8s.io/v1
          kind: ClusterRole
          metadata:
            name: kyma-cli-provisioned-wildcard
          rules:
            - apiGroups: ["*"]
              resources: ["*"]
              verbs: ["*"]
          ---
          apiVersion: rbac.authorization.k8s.io/v1
          kind: ClusterRoleBinding
          metadata:
            name: lifecycle-manager-wildcard
          roleRef:
            apiGroup: rbac.authorization.k8s.io
            kind: ClusterRole
            name: kyma-cli-provisioned-wildcard
          subjects:
            - kind: ServiceAccount
              name: lifecycle-manager-controller-manager
              namespace: kcp-system
          EOF
          kubectl apply -f tests/smoke_test/module_upgrade/moduletemplate_template_operator_fast.yaml
          kubectl apply -f tests/smoke_test/module_upgrade/moduletemplate_template_operator_regular.yaml
          kyma alpha enable module template-operator -c regular -n kyma-system -k default-kyma
      - run: echo "GOPATH=$(go env GOPATH)" >> $GITHUB_ENV
      - name: Set up Go for ${{ github.repository }}
        uses: actions/setup-go@v4
        with:
          go-version: '^1.21'
      - name: Run Smoke Tests for ${{ matrix.target }}
        run: go test --tags=smoke tests/smoke_test/smoke_test.go -v -feature="${{ matrix.target }}"
      - name: Run Smoke Tests for module upgrade
        if: ${{ matrix.target  == 'default' }}
        run: go test --tags=smoke tests/smoke_test/smoke_test.go -v -feature="module upgrade"
      - name: Run Smoke Tests for kyma delete
        if: ${{ matrix.target  == 'default' }}
        run: go test --tags=smoke tests/smoke_test/smoke_test.go -v -feature="kyma delete"<|MERGE_RESOLUTION|>--- conflicted
+++ resolved
@@ -71,7 +71,6 @@
       LIFECYCLE_MANAGER: ${{ github.repository }}
       K3D_VERSION: v5.4.7
       KUSTOMIZE_VERSION: 4.5.7
-      KUBECTL_VERSION: 1.28.3
       ISTIO_VERSION: 1.17.1
     steps:
       - name: Install prerequisites
@@ -112,13 +111,6 @@
       - name: Setup Control-Plane requirements
         if: ${{ matrix.target  == 'control-plane' }}
         run: |
-<<<<<<< HEAD
-          curl -LO https://dl.k8s.io/release/$KUBECTL_VERSION/bin/linux/amd64/kubectl
-          chmod +x kubectl
-          mv kubectl /usr/local/bin
-          
-=======
->>>>>>> 1c868204
           kubectl label node k3d-kyma-server-0 iam.gke.io/gke-metadata-server-enabled=true
 
           curl -L https://istio.io/downloadIstio | TARGET_ARCH=x86_64 sh -
