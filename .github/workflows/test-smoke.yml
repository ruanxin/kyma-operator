--- conflicted
+++ resolved
@@ -149,24 +149,5 @@
               name: lifecycle-manager-controller-manager
               namespace: kcp-system
           EOF
-<<<<<<< HEAD
-          kubectl apply -f tests/data/module_upgrade/moduletemplate_template_operator_v2_fast.yaml
-          kubectl apply -f tests/data/module_upgrade/moduletemplate_template_operator_v1_regular.yaml
-          kyma alpha enable module template-operator -c regular -n kyma-system -k default-kyma
-      - run: echo "GOPATH=$(go env GOPATH)" >> $GITHUB_ENV
-      - name: Set up Go for ${{ github.repository }}
-        uses: actions/setup-go@v4
-        with:
-          go-version: '^1.21'
-      - name: Run Smoke Tests for ${{ matrix.target }}
-        run: go test --tags=smoke tests/smoke_test/smoke_test.go -v -feature="${{ matrix.target }}"
-      - name: Run Smoke Tests for module upgrade
-        if: ${{ matrix.target  == 'default' }}
-        run: go test --tags=smoke tests/smoke_test/smoke_test.go -v -feature="module upgrade"
-      - name: Run Smoke Tests for kyma delete
-        if: ${{ matrix.target  == 'default' }}
-        run: go test --tags=smoke tests/smoke_test/smoke_test.go -v -feature="kyma delete"
-=======
           kubectl apply -f tests/moduletemplates/moduletemplate_template_operator_regular.yaml
-          kyma alpha enable module template-operator -c regular -n kyma-system -k default-kyma
->>>>>>> 16dfd6d8
+          kyma alpha enable module template-operator -c regular -n kyma-system -k default-kyma