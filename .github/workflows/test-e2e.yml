name: TestSuite E2E

on:
  push:
    branches: [ "main" ]
    paths:
      - 'go.mod'
      - 'go.sum'
      - 'Makefile'
      - '**.go'
      - '**.ya?ml'
  pull_request:
    branches: [ "main" ]
    paths:
      - 'go.mod'
      - 'go.sum'
      - 'Makefile'
      - '**.sh'
      - '**.go'
      - '**.ya?ml'
jobs:
  wait-for-img:
    name: "Wait for Image Build"
    runs-on: ubuntu-latest
    steps:
      - uses: autotelic/action-wait-for-status-check@v1
        id: wait-for-build
        with:
          token: ${{ secrets.GITHUB_TOKEN }}
          # Context for which we should look for the matching status
          statusName: ${{ (github.event_name == 'pull_request') && 'pull-lifecycle-mgr-build' || 'main-lifecycle-mgr-build' }}
          timeoutSeconds: 900
          intervalSeconds: 10
      - name: Exit If Failing Build Requirement
        if: steps.wait-for-build.outputs.state != 'success'
        run: |
          echo "Image build did not succeed, skipping E2E Test!"
          exit 1

  e2e-integration:
    strategy:
      matrix:
        e2e-test: ["watcher-enqueue", "kyma-deletion", "module-status-propagation", "kyma-metrics", "module-without-default-cr", "non-blocking-deletion", "purge-controller", "purge-metrics", "module-upgrade"]
    name: "E2E"
    needs: [wait-for-img]
    runs-on: ubuntu-latest
    timeout-minutes: 20
    env:
      K3D_VERSION: v5.4.7
      ISTIO_VERSION: 1.17.1
      CM_VERSION: v1.12.3
      KLM_VERSION_TAG: latest
      KLM_IMAGE_REPO: prod
      GOSUMDB: off
    steps:
      - name: Install prerequisites
        run: |
          curl -fsSL https://pkgs.k8s.io/core:/stable:/v1.28/deb/Release.key | sudo gpg --batch --yes --dearmor -o /etc/apt/keyrings/kubernetes-apt-keyring.gpg
          echo 'deb [signed-by=/etc/apt/keyrings/kubernetes-apt-keyring.gpg] https://pkgs.k8s.io/core:/stable:/v1.28/deb/ /' | sudo tee /etc/apt/sources.list.d/kubernetes.list
          sudo apt update -y
          sudo apt install kubectl -y
      - name: Set up Go
        uses: actions/setup-go@v4
        with:
          go-version: '^1.21'
      - name: Install Istio CLI
        run: |
          curl -L https://istio.io/downloadIstio | TARGET_ARCH=x86_64 sh -
          chmod +x istio-$ISTIO_VERSION/bin/istioctl
          mv istio-$ISTIO_VERSION/bin/istioctl /usr/local/bin
      - name: Install Kyma CLI
        run: |
          wget -q https://storage.googleapis.com/kyma-cli-unstable/kyma-linux
          chmod +x kyma-linux && mv kyma-linux /usr/local/bin/kyma-unstable
          echo "PATH=/usr/local/bin/kyma-unstable" >> $GITHUB_OUTPUT
      - run: ln -s /usr/local/bin/kyma-unstable /usr/local/bin/kyma
      - name: Install Cert Manager Command Line Tool
        run: |
          OS=$(go env GOOS); ARCH=$(go env GOARCH); curl -fsSL -o cmctl.tar.gz https://github.com/cert-manager/cert-manager/releases/latest/download/cmctl-$OS-$ARCH.tar.gz
          tar xzf cmctl.tar.gz
          sudo mv cmctl /usr/local/bin
      - name: Install k3d
        run: wget -qO - https://raw.githubusercontent.com/k3d-io/k3d/main/install.sh | TAG=$K3D_VERSION bash
      - name: Provision SKR cluster
        run: |
          k3d cluster create skr -p 10080:80@loadbalancer -p 10443:443@loadbalancer --k3s-arg '--disable=traefik@server:0'
      - name: Provision KCP cluster
        run: |
          kyma provision k3d --name=kcp -p 9443:443@loadbalancer -p 9080:80@loadbalancer -p 9081:8080@loadbalancer --ci --registry-port 5111
      - name: Update Kubeconfigs
        run: k3d kubeconfig merge -a -d
      - name: Export required Kubeconfig Env vars
        run: |
          echo "KCP_KUBECONFIG=$(k3d kubeconfig write kcp)" >> $GITHUB_ENV
          echo "SKR_KUBECONFIG=$(k3d kubeconfig write skr)" >> $GITHUB_ENV
      - name: Patch /etc/hosts
        run: |
          FILE=/etc/hosts
          if [ -f "$FILE" ]; then
              sudo echo "127.0.0.1 k3d-kcp-registry" | sudo tee -a $FILE
          else
              echo "$FILE does not exist."
              exit 1
          fi
          echo "/etc/hosts file patched"
      - name: Switch kubeconfig context to KCP cluster
        run: kubectl config use-context k3d-kcp
      - name: Deploy Istio on KCP Cluster
        run: |
          istioctl install --set profile=demo -y
      - name: Deploy Cert Manager on KCP Cluster
        run: |
          kubectl apply -f https://github.com/cert-manager/cert-manager/releases/download/$CM_VERSION/cert-manager.yaml
          cmctl check api --wait=2m
      - name: Checkout lifecycle-manager
        uses: actions/checkout@v3
        with:
          path: lifecycle-manager
      - name: Override Kustomize Controller Image TAG and Image repository environment variables in Pull Request to PR Image
        if: ${{ github.event_name == 'pull_request' }}
        run: |
          echo "KLM_VERSION_TAG=PR-${{ github.event.pull_request.number }}" >> $GITHUB_ENV
          echo "KLM_IMAGE_REPO=dev" >> $GITHUB_ENV
      - name: Patch purge finalizer flags
        if: ${{ matrix.e2e-test == 'purge-controller' ||  matrix.e2e-test == 'purge-metrics'}}
        working-directory: lifecycle-manager
        run: |
          pushd config/watcher_local_test
          echo \
          "- op: add
            path: /spec/template/spec/containers/0/args/-
            value: --enable-purge-finalizer=true
          - op: add
            path: /spec/template/spec/containers/0/args/-
            value: --purge-finalizer-timeout=5s" >> purge_finalizer.yaml
          cat purge_finalizer.yaml
          kustomize edit add patch --path purge_finalizer.yaml --kind Deployment
          popd
      - name: Deploy LM local testing kustomize
        working-directory: lifecycle-manager
        run: |
          maxRetry=5
          for retry in $(seq 1 $maxRetry)
          do
            if make local-deploy-with-watcher IMG=europe-docker.pkg.dev/kyma-project/$KLM_IMAGE_REPO/lifecycle-manager:$KLM_VERSION_TAG; then
              echo "KLM deployed successfully"
              exit 0
            elif [[ $retry -lt $maxRetry ]]; then
              echo "Deploy encountered some error, will retry after 20 seconds"
              sleep 20
            else
              echo "KLM deployment failed"
              exit 1
            fi
          done
      - name: Checkout template-operator
        uses: actions/checkout@v3
        with:
          repository: kyma-project/template-operator
          path: template-operator
      - name: Create Template Operator Module and apply
        working-directory: template-operator
        if: ${{ matrix.e2e-test == 'non-blocking-deletion' ||  matrix.e2e-test == 'purge-controller' ||  matrix.e2e-test == 'purge-metrics' || matrix.e2e-test == 'kyma-deletion'}}
        run: |
          make build-manifests
          kyma alpha create module --module-config-file ./module-config.yaml --path . --registry k3d-kcp-registry:5111 --insecure
          sed -i 's/k3d-kcp-registry:5111/k3d-kcp-registry:5000/g' ./template.yaml
          kubectl config use-context k3d-kcp
          kubectl get crds
          kubectl apply -f template.yaml
<<<<<<< HEAD
      - name: Apply Template Operator Module V2, fast channel
        working-directory: ./lifecycle-manager
        if: ${{ matrix.e2e-test == 'non-blocking-deletion' }}
        run: |
          kubectl apply -f tests/data/module_upgrade/moduletemplate_template_operator_v2_fast.yaml
      - name: Create Template Operator Module with final state `Warning` and apply
=======
      - name: Create Template Operator Module for regular and fast channels
        working-directory: lifecycle-manager
        if: ${{ matrix.e2e-test == 'module-upgrade'}}
        run: |
          kubectl apply -f tests/moduletemplates/moduletemplate_template_operator_fast.yaml
          kubectl apply -f tests/moduletemplates/moduletemplate_template_operator_regular.yaml
      - name: Create Template Operator Module with final state `Warning`
>>>>>>> 16dfd6d8
        working-directory: template-operator
        if: ${{ matrix.e2e-test == 'module-status-propagation'}}
        run: |
          pushd config/default
          echo "- op: replace
            path: /spec/template/spec/containers/0/args/1
            value: --final-state=Warning" >> warning_patch.yaml
          cat warning_patch.yaml
          kustomize edit add patch --path warning_patch.yaml --kind Deployment
          popd
          kyma alpha create module --kubebuilder-project  --channel=regular --name kyma.project.io/module/template-operator --version 1.1.1 --path . --registry k3d-kcp-registry:5111 --insecure --module-archive-version-overwrite /
          sed -i 's/k3d-kcp-registry:5111/k3d-kcp-registry:5000/g' ./template.yaml
          kubectl config use-context k3d-kcp
          kubectl get crds
          kubectl apply -f template.yaml
      - name: Create Template Operator Module without default CR and apply
        working-directory: template-operator
        if: ${{ matrix.e2e-test == 'module-without-default-cr' }}
        run: |
          make build-manifests
          echo "name: kyma-project.io/module/template-operator
          channel: regular
          version: v1.0.0
          manifest: template-operator.yaml
          security: sec-scanners-config.yaml
          annotations:
            operator.kyma-project.io/doc-url: https://kyma-project.io" >> module-config-no-cr.yaml
          kyma alpha create module \
          --module-config-file ./module-config-no-cr.yaml \
          --path . \
          --registry k3d-kcp-registry:5111 \
          --insecure
          sed -i 's/k3d-kcp-registry:5111/k3d-kcp-registry:5000/g' ./template.yaml
          kubectl config use-context k3d-kcp
          kubectl get crds
          kubectl apply -f template.yaml
      - name: Expose Metrics Endpoint
        working-directory: lifecycle-manager
        if: ${{ matrix.e2e-test == 'kyma-metrics' || matrix.e2e-test == 'purge-metrics' }}
        run: |
          kubectl patch svc klm-metrics-service -p '{"spec": {"type": "LoadBalancer"}}' -n kcp-system
      - name: Run ${{ matrix.e2e-test }}
        working-directory: lifecycle-manager
        run: |
          make -C tests/e2e_test ${{ matrix.e2e-test }}<|MERGE_RESOLUTION|>--- conflicted
+++ resolved
@@ -168,22 +168,18 @@
           kubectl config use-context k3d-kcp
           kubectl get crds
           kubectl apply -f template.yaml
-<<<<<<< HEAD
+      - name: Create Template Operator Module for regular and fast channels
+        working-directory: lifecycle-manager
+        if: ${{ matrix.e2e-test == 'module-upgrade'}}
+        run: |
+          kubectl apply -f tests/moduletemplates/moduletemplate_template_operator_v2_fast.yaml
+          kubectl apply -f tests/moduletemplates/moduletemplate_template_operator_v1_regular.yaml
       - name: Apply Template Operator Module V2, fast channel
         working-directory: ./lifecycle-manager
         if: ${{ matrix.e2e-test == 'non-blocking-deletion' }}
         run: |
-          kubectl apply -f tests/data/module_upgrade/moduletemplate_template_operator_v2_fast.yaml
+          kubectl apply -f tests/moduletemplates/moduletemplate_template_operator_v2_fast.yaml
       - name: Create Template Operator Module with final state `Warning` and apply
-=======
-      - name: Create Template Operator Module for regular and fast channels
-        working-directory: lifecycle-manager
-        if: ${{ matrix.e2e-test == 'module-upgrade'}}
-        run: |
-          kubectl apply -f tests/moduletemplates/moduletemplate_template_operator_fast.yaml
-          kubectl apply -f tests/moduletemplates/moduletemplate_template_operator_regular.yaml
-      - name: Create Template Operator Module with final state `Warning`
->>>>>>> 16dfd6d8
         working-directory: template-operator
         if: ${{ matrix.e2e-test == 'module-status-propagation'}}
         run: |
