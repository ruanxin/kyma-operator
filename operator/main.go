/*
Copyright 2022.

Licensed under the Apache License, Version 2.0 (the "License");
you may not use this file except in compliance with the License.
You may obtain a copy of the License at

    http://www.apache.org/licenses/LICENSE-2.0

Unless required by applicable law or agreed to in writing, software
distributed under the License is distributed on an "AS IS" BASIS,
WITHOUT WARRANTIES OR CONDITIONS OF ANY KIND, either express or implied.
See the License for the specific language governing permissions and
limitations under the License.
*/

package main

import (
	"flag"
	"os"
	"time"

	"go.uber.org/zap/zapcore" //nolint:gci
	"golang.org/x/time/rate"
	corev1 "k8s.io/api/core/v1"
	"k8s.io/apimachinery/pkg/labels"
	"k8s.io/client-go/util/workqueue"

	"sigs.k8s.io/controller-runtime/pkg/cache"
	"sigs.k8s.io/controller-runtime/pkg/controller"
<<<<<<< HEAD
	"strings"
	"time"
=======
	"sigs.k8s.io/controller-runtime/pkg/manager"
>>>>>>> 76e6dddd

	// Import all Kubernetes client auth plugins (e.g. Azure, GCP, OIDC, etc.)
	// to ensure that exec-entrypoint and run can make use of them.
	_ "k8s.io/client-go/plugin/pkg/client/auth"

	v1extensions "k8s.io/apiextensions-apiserver/pkg/apis/apiextensions/v1"
	"k8s.io/apimachinery/pkg/runtime"
	utilruntime "k8s.io/apimachinery/pkg/util/runtime"
	clientgoscheme "k8s.io/client-go/kubernetes/scheme"
	ctrl "sigs.k8s.io/controller-runtime"
	"sigs.k8s.io/controller-runtime/pkg/healthz"
	"sigs.k8s.io/controller-runtime/pkg/log/zap"

	operatorv1alpha1 "github.com/kyma-project/kyma-operator/operator/api/v1alpha1"
	"github.com/kyma-project/kyma-operator/operator/controllers"
	operatorLabels "github.com/kyma-project/kyma-operator/operator/pkg/labels"
	//+kubebuilder:scaffold:imports
)

const (
	name                          = "kyma-operator"
	baseDelay                     = 100 * time.Millisecond
	maxDelay                      = 1000 * time.Second
	limit                         = rate.Limit(30)
	burst                         = 200
	port                          = 9443
	defaultRequeueSuccessInterval = 20 * time.Second
	defaultRequeueFailureInterval = 10 * time.Second
	defaultRequeueWaitingInterval = 3 * time.Second
)

var (
	scheme   = runtime.NewScheme()
	setupLog = ctrl.Log.WithName("setup")
)

//nolint:wsl
func init() {
	utilruntime.Must(clientgoscheme.AddToScheme(scheme))
	utilruntime.Must(operatorv1alpha1.AddToScheme(scheme))
	utilruntime.Must(v1extensions.AddToScheme(scheme))
	//+kubebuilder:scaffold:scheme
}

<<<<<<< HEAD
func main() {
	var metricsAddr string
	var enableLeaderElection bool
	var probeAddr string
	var maxConcurrentReconciles int
	var requeueSuccessInterval, requeueFailureInterval, requeueWaitingInterval time.Duration
	var moduleVerificationKeyFilePath, moduleVerificationSignatureNames string
	flag.StringVar(&metricsAddr, "metrics-bind-address", ":8080", "The address the metric endpoint binds to.")
	flag.StringVar(&probeAddr, "health-probe-bind-address", ":8081", "The address the probe endpoint binds to.")
	flag.IntVar(&maxConcurrentReconciles, "max-concurrent-reconciles", 1, "The maximum number of concurrent Reconciles which can be run.")
	flag.BoolVar(&enableLeaderElection, "leader-elect", false,
		"Enable leader election for controller manager. "+
			"Enabling this will ensure there is only one active controller manager.")

	flag.DurationVar(&requeueSuccessInterval, "requeue-success-interval", 20*time.Second,
		"determines the duration after which an already successfully reconciled Kyma is enqueued for checking "+
			"if it's still in a consistent state.")
	flag.DurationVar(&requeueFailureInterval, "requeue-failure-interval", 10*time.Second,
		"determines the duration after which a failing reconciliation is retried and "+
			"enqueued for a next try at recovering (e.g. because an Remote Synchronization Interaction failed)")
	flag.DurationVar(&requeueWaitingInterval, "requeue-waiting-interval", 3*time.Second,
		"etermines the duration after which a pending reconciliation is requeued "+
			"if the operator decides that it needs to wait for a certain state to update before it can proceed "+
			"(e.g. because of pending finalizers in the deletion process)")
	flag.StringVar(&moduleVerificationKeyFilePath, "module-verification-key-file", "",
		"This verification key is used to verify modules against their signature")
	flag.StringVar(&moduleVerificationKeyFilePath, "module-verification-signature-names", "kyma-module-signature:kyma-extension-signature",
		"This verification key list is used to verify modules against their signature")
=======
type FlagVar struct {
	metricsAddr                                                            string
	enableLeaderElection                                                   bool
	probeAddr                                                              string
	maxConcurrentReconciles                                                int
	requeueSuccessInterval, requeueFailureInterval, requeueWaitingInterval time.Duration
}

func main() {
	flagVar := defineFlagVar()
>>>>>>> 76e6dddd

	opts := zap.Options{
		Development: true,
		Level:       zapcore.DebugLevel,
	}
	opts.BindFlags(flag.CommandLine)
	flag.Parse()

	ctrl.SetLogger(zap.New(zap.UseFlagOptions(&opts)))

	cacheLabelSelector := labels.SelectorFromSet(
		labels.Set{operatorLabels.ManagedBy: name},
	)

	mgr := setupManager(flagVar, cacheLabelSelector)
	//+kubebuilder:scaffold:builder

	if err := mgr.AddHealthzCheck("healthz", healthz.Ping); err != nil {
		setupLog.Error(err, "unable to set up health check")
		os.Exit(1)
	}

	if err := mgr.AddReadyzCheck("readyz", healthz.Ping); err != nil {
		setupLog.Error(err, "unable to set up ready check")
		os.Exit(1)
	}

	if err := mgr.Start(ctrl.SetupSignalHandler()); err != nil {
		setupLog.Error(err, "problem running manager")
		os.Exit(1)
	}
}

func setupManager(flagVar *FlagVar, cacheLabelSelector labels.Selector) manager.Manager {
	mgr, err := ctrl.NewManager(ctrl.GetConfigOrDie(), ctrl.Options{
		Scheme:                 scheme,
		MetricsBindAddress:     flagVar.metricsAddr,
		Port:                   port,
		HealthProbeBindAddress: flagVar.probeAddr,
		LeaderElection:         flagVar.enableLeaderElection,
		LeaderElectionID:       "893110f7.kyma-project.io",
		NewCache: cache.BuilderWithOptions(cache.Options{
			SelectorsByObject: cache.SelectorsByObject{
				&operatorv1alpha1.ModuleTemplate{}: {Label: cacheLabelSelector},
				&corev1.Secret{}:                   {Label: cacheLabelSelector},
			},
		}),
	})
	if err != nil {
		setupLog.Error(err, "unable to start manager")
		os.Exit(1)
	}

	if err = (&controllers.KymaReconciler{
		Client:        mgr.GetClient(),
		EventRecorder: mgr.GetEventRecorderFor(name),
		RequeueIntervals: controllers.RequeueIntervals{
			Success: flagVar.requeueSuccessInterval,
			Failure: flagVar.requeueFailureInterval,
			Waiting: flagVar.requeueWaitingInterval,
		},
		ModuleVerificationSettings: controllers.ModuleVerificationSettings{
			PublicKeyFilePath:   moduleVerificationKeyFilePath,
			ValidSignatureNames: strings.Split(moduleVerificationSignatureNames, ":"),
		},
	}).SetupWithManager(mgr, controller.Options{
		RateLimiter: workqueue.NewMaxOfRateLimiter(
			workqueue.NewItemExponentialFailureRateLimiter(baseDelay, maxDelay),
			&workqueue.BucketRateLimiter{Limiter: rate.NewLimiter(limit, burst)}),
		MaxConcurrentReconciles: flagVar.maxConcurrentReconciles,
	}); err != nil {
		setupLog.Error(err, "unable to create controller", "controller", "Kyma")
		os.Exit(1)
	}

	return mgr
}

func defineFlagVar() *FlagVar {
	flagVar := new(FlagVar)
	flag.StringVar(&flagVar.metricsAddr, "metrics-bind-address", ":8080", "The address the metric endpoint binds to.")
	flag.StringVar(&flagVar.probeAddr, "health-probe-bind-address", ":8081", "The address the probe endpoint binds to.")
	flag.IntVar(&flagVar.maxConcurrentReconciles, "max-concurrent-reconciles", 1, "The maximum number of concurrent Reconciles which can be run.") //nolint:lll
	flag.BoolVar(&flagVar.enableLeaderElection, "leader-elect", false,
		"Enable leader election for controller manager. "+
			"Enabling this will ensure there is only one active controller manager.")
	flag.DurationVar(&flagVar.requeueSuccessInterval, "requeue-success-interval", defaultRequeueSuccessInterval,
		"determines the duration after which an already successfully reconciled Kyma is enqueued for checking "+
			"if it's still in a consistent state.")
	flag.DurationVar(&flagVar.requeueFailureInterval, "requeue-failure-interval", defaultRequeueFailureInterval,
		"determines the duration after which a failing reconciliation is retried and "+
			"enqueued for a next try at recovering (e.g. because an Remote Synchronization Interaction failed)")
	flag.DurationVar(&flagVar.requeueWaitingInterval, "requeue-waiting-interval", defaultRequeueWaitingInterval,
		"etermines the duration after which a pending reconciliation is requeued "+
			"if the operator decides that it needs to wait for a certain state to update before it can proceed "+
			"(e.g. because of pending finalizers in the deletion process)")
	return flagVar
}<|MERGE_RESOLUTION|>--- conflicted
+++ resolved
@@ -19,6 +19,7 @@
 import (
 	"flag"
 	"os"
+	"strings"
 	"time"
 
 	"go.uber.org/zap/zapcore" //nolint:gci
@@ -29,12 +30,7 @@
 
 	"sigs.k8s.io/controller-runtime/pkg/cache"
 	"sigs.k8s.io/controller-runtime/pkg/controller"
-<<<<<<< HEAD
-	"strings"
-	"time"
-=======
 	"sigs.k8s.io/controller-runtime/pkg/manager"
->>>>>>> 76e6dddd
 
 	// Import all Kubernetes client auth plugins (e.g. Azure, GCP, OIDC, etc.)
 	// to ensure that exec-entrypoint and run can make use of them.
@@ -79,47 +75,17 @@
 	//+kubebuilder:scaffold:scheme
 }
 
-<<<<<<< HEAD
-func main() {
-	var metricsAddr string
-	var enableLeaderElection bool
-	var probeAddr string
-	var maxConcurrentReconciles int
-	var requeueSuccessInterval, requeueFailureInterval, requeueWaitingInterval time.Duration
-	var moduleVerificationKeyFilePath, moduleVerificationSignatureNames string
-	flag.StringVar(&metricsAddr, "metrics-bind-address", ":8080", "The address the metric endpoint binds to.")
-	flag.StringVar(&probeAddr, "health-probe-bind-address", ":8081", "The address the probe endpoint binds to.")
-	flag.IntVar(&maxConcurrentReconciles, "max-concurrent-reconciles", 1, "The maximum number of concurrent Reconciles which can be run.")
-	flag.BoolVar(&enableLeaderElection, "leader-elect", false,
-		"Enable leader election for controller manager. "+
-			"Enabling this will ensure there is only one active controller manager.")
-
-	flag.DurationVar(&requeueSuccessInterval, "requeue-success-interval", 20*time.Second,
-		"determines the duration after which an already successfully reconciled Kyma is enqueued for checking "+
-			"if it's still in a consistent state.")
-	flag.DurationVar(&requeueFailureInterval, "requeue-failure-interval", 10*time.Second,
-		"determines the duration after which a failing reconciliation is retried and "+
-			"enqueued for a next try at recovering (e.g. because an Remote Synchronization Interaction failed)")
-	flag.DurationVar(&requeueWaitingInterval, "requeue-waiting-interval", 3*time.Second,
-		"etermines the duration after which a pending reconciliation is requeued "+
-			"if the operator decides that it needs to wait for a certain state to update before it can proceed "+
-			"(e.g. because of pending finalizers in the deletion process)")
-	flag.StringVar(&moduleVerificationKeyFilePath, "module-verification-key-file", "",
-		"This verification key is used to verify modules against their signature")
-	flag.StringVar(&moduleVerificationKeyFilePath, "module-verification-signature-names", "kyma-module-signature:kyma-extension-signature",
-		"This verification key list is used to verify modules against their signature")
-=======
 type FlagVar struct {
 	metricsAddr                                                            string
 	enableLeaderElection                                                   bool
 	probeAddr                                                              string
 	maxConcurrentReconciles                                                int
 	requeueSuccessInterval, requeueFailureInterval, requeueWaitingInterval time.Duration
+	moduleVerificationKeyFilePath, moduleVerificationSignatureNames        string
 }
 
 func main() {
 	flagVar := defineFlagVar()
->>>>>>> 76e6dddd
 
 	opts := zap.Options{
 		Development: true,
@@ -182,8 +148,8 @@
 			Waiting: flagVar.requeueWaitingInterval,
 		},
 		ModuleVerificationSettings: controllers.ModuleVerificationSettings{
-			PublicKeyFilePath:   moduleVerificationKeyFilePath,
-			ValidSignatureNames: strings.Split(moduleVerificationSignatureNames, ":"),
+			PublicKeyFilePath:   flagVar.moduleVerificationKeyFilePath,
+			ValidSignatureNames: strings.Split(flagVar.moduleVerificationSignatureNames, ":"),
 		},
 	}).SetupWithManager(mgr, controller.Options{
 		RateLimiter: workqueue.NewMaxOfRateLimiter(
@@ -216,5 +182,10 @@
 		"etermines the duration after which a pending reconciliation is requeued "+
 			"if the operator decides that it needs to wait for a certain state to update before it can proceed "+
 			"(e.g. because of pending finalizers in the deletion process)")
+
+	flag.StringVar(&flagVar.moduleVerificationKeyFilePath, "module-verification-key-file", "",
+		"This verification key is used to verify modules against their signature")
+	flag.StringVar(&flagVar.moduleVerificationKeyFilePath, "module-verification-signature-names", "kyma-module-signature:kyma-extension-signature",
+		"This verification key list is used to verify modules against their signature")
 	return flagVar
 }