# The main purpose of this dedicated kustomization is to have separate resources configuration for load tests. Unlike the default setup, it enables the ability to configure additional components that we do not want in the default configuration (e.g. vendor-specific gateway implementation) but want to test for load anyhow.
resources:
  - metrics_cluster_role_binding.yaml
  - metrics_role.yaml
  - metrics_role_binding.yaml
  - ../manager
generatorOptions:
  disableNameSuffixHash: true

# Adds namespace to all resources.
namespace: kcp-system
namePrefix: lifecycle-manager-

# Labels to add to all resources and selectors.
commonLabels:
  app.kubernetes.io/component: lifecycle-manager.kyma-project.io
  app.kubernetes.io/instance: kcp-lifecycle-manager-main
  app.kubernetes.io/name: kcp-lifecycle-manager
  app.kubernetes.io/created-by: kustomize
  app.kubernetes.io/managed-by: kustomize
  app.kubernetes.io/part-of: manual-deployment

<<<<<<< HEAD
patchesStrategicMerge:
  # We expect an istio gateway to be already present in KCP
  - patches/adjust_resources_in_deployment.yaml
  - patches/inject_istio_sidecar_in_deployment.yaml
=======
patchesJson6902:
  - target:
      version: v1beta1
      kind: Gateway
      name: lifecycle-manager-kyma-gateway
    path: patches/gateway_namespace_replace.yaml
>>>>>>> af96de7a

components:
  - ../crd
  - ../rbac
  # [WATCHER] To enable the watcher, uncomment all the sections with [WATCHER]
  - ../watcher
  # [ISTIO] To enable istio, uncomment all sections with 'ISTIO'.
  - ../istio
  # [WEBHOOK] To enable webhook, uncomment all the sections with [WEBHOOK] prefix including the one in
  # crd/kustomization.yaml
  #- ../webhook
  # [CERTMANAGER] To enable cert-manager, uncomment all sections with 'CERTMANAGER'. 'WEBHOOK' components are required.
  #- ../certmanager
  # [PROMETHEUS] To enable prometheus monitor, uncomment all sections with 'PROMETHEUS'.
  - ../prometheus
  # [GRAFANA] To generate configmap for provision grafana dashboard
  - ../grafana<|MERGE_RESOLUTION|>--- conflicted
+++ resolved
@@ -20,19 +20,17 @@
   app.kubernetes.io/managed-by: kustomize
   app.kubernetes.io/part-of: manual-deployment
 
-<<<<<<< HEAD
-patchesStrategicMerge:
-  # We expect an istio gateway to be already present in KCP
-  - patches/adjust_resources_in_deployment.yaml
-  - patches/inject_istio_sidecar_in_deployment.yaml
-=======
 patchesJson6902:
   - target:
       version: v1beta1
       kind: Gateway
       name: lifecycle-manager-kyma-gateway
     path: patches/gateway_namespace_replace.yaml
->>>>>>> af96de7a
+
+patchesStrategicMerge:
+  # We expect an istio gateway to be already present in KCP
+  - patches/adjust_resources_in_deployment.yaml
+  - patches/inject_istio_sidecar_in_deployment.yaml
 
 components:
   - ../crd
