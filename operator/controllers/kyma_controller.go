--- conflicted
+++ resolved
@@ -105,12 +105,7 @@
 	}
 
 	// check finalizer
-<<<<<<< HEAD
-	if !controllerutil.ContainsFinalizer(kyma, labels.Finalizer) {
-		controllerutil.AddFinalizer(kyma, labels.Finalizer)
-=======
 	if labels.CheckLabelsAndFinalizers(kyma) {
->>>>>>> 658bf42e
 		return ctrl.Result{}, r.Update(ctx, kyma)
 	}
 
