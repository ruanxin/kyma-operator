--- conflicted
+++ resolved
@@ -92,38 +92,6 @@
 
 	// check if deletionTimestamp is set, retry until it gets fully deleted
 	if !kyma.DeletionTimestamp.IsZero() && kyma.Status.State != operatorv1alpha1.KymaStateDeleting {
-<<<<<<< HEAD
-		err := remote.DeleteRemotelySyncedKyma(ctx, r.Client, client.ObjectKeyFromObject(&kyma))
-		if client.IgnoreNotFound(err) != nil {
-			return ctrl.Result{RequeueAfter: r.RequeueIntervals.Failure}, err
-		}
-		// if the status is not yet set to deleting, also update the status
-		return ctrl.Result{}, status.Helper(r).UpdateStatus(ctx, &kyma, operatorv1alpha1.KymaStateDeleting,
-			"deletion timestamp set")
-	}
-
-	// check finalizer
-	if !controllerutil.ContainsFinalizer(&kyma, labels.Finalizer) {
-		controllerutil.AddFinalizer(&kyma, labels.Finalizer)
-
-		return ctrl.Result{}, r.Update(ctx, &kyma)
-	}
-
-	// create a remote synchronization context, and update the remote kyma with the state of the control plane
-	syncContext, err := remote.InitializeKymaSynchronizationContext(ctx, r.Client, &kyma)
-	if err != nil {
-		return ctrl.Result{RequeueAfter: r.RequeueIntervals.Failure}, err
-	}
-
-	remoteKyma, err := syncContext.CreateOrFetchRemoteKyma(ctx)
-	if err != nil {
-		return ctrl.Result{RequeueAfter: r.RequeueIntervals.Failure}, err
-	}
-
-	if synchronizationRequiresRequeue, err := syncContext.SynchronizeRemoteKyma(ctx, remoteKyma); err != nil ||
-		synchronizationRequiresRequeue {
-		return ctrl.Result{RequeueAfter: r.RequeueIntervals.Failure}, err
-=======
 		if kyma.Spec.Sync.Enabled {
 			if err := remote.DeleteRemotelySyncedKyma(ctx, r.Client, kyma); client.IgnoreNotFound(err) != nil {
 				logger.Info(req.NamespacedName.String() + " could not be deleted remotely!")
@@ -132,7 +100,8 @@
 			logger.Info(req.NamespacedName.String() + " got deleted remotely!")
 		}
 		// if the status is not yet set to deleting, also update the status
-		return ctrl.Result{}, status.Helper(r).UpdateStatus(ctx, kyma, operatorv1alpha1.KymaStateDeleting, "deletion timestamp set")
+		return ctrl.Result{}, status.Helper(r).UpdateStatus(ctx, kyma, operatorv1alpha1.KymaStateDeleting,
+			"deletion timestamp set")
 	}
 
 	// check finalizer
@@ -153,7 +122,6 @@
 		if synchronizationRequiresRequeue, err := syncContext.SynchronizeRemoteKyma(ctx, remoteKyma); err != nil || synchronizationRequiresRequeue {
 			return ctrl.Result{RequeueAfter: r.RequeueIntervals.Failure}, err
 		}
->>>>>>> 658bf42e
 	}
 
 	// state handling
@@ -175,12 +143,8 @@
 	case operatorv1alpha1.KymaStateError:
 		return ctrl.Result{RequeueAfter: r.RequeueIntervals.Waiting}, r.HandleErrorState(ctx, kyma)
 	case operatorv1alpha1.KymaStateReady:
-<<<<<<< HEAD
-		return ctrl.Result{RequeueAfter: r.RequeueIntervals.Success}, r.HandleReadyState(ctx, &kyma)
-=======
 		//TODO Adjust again
 		return ctrl.Result{RequeueAfter: r.RequeueIntervals.Success}, r.HandleReadyState(ctx, kyma)
->>>>>>> 658bf42e
 	}
 
 	return ctrl.Result{}, nil
@@ -277,15 +241,6 @@
 	logger.Info("All component CRs have been removed, removing finalizer",
 		"resource", client.ObjectKeyFromObject(kyma))
 
-<<<<<<< HEAD
-	err = remote.RemoveFinalizerFromRemoteKyma(ctx, r, client.ObjectKeyFromObject(kyma))
-	if client.IgnoreNotFound(err) != nil {
-		return false, err
-	}
-
-	logger.Info("removed remote finalizer",
-		"resource", client.ObjectKeyFromObject(kyma))
-=======
 	if kyma.Spec.Sync.Enabled {
 		if err := remote.RemoveFinalizerFromRemoteKyma(ctx, r, kyma); client.IgnoreNotFound(err) != nil {
 			return false, err
@@ -294,7 +249,6 @@
 			"resource", client.ObjectKeyFromObject(kyma))
 	}
 
->>>>>>> 658bf42e
 	controllerutil.RemoveFinalizer(kyma, labels.Finalizer)
 
 	return false, r.Update(ctx, kyma)
@@ -353,10 +307,10 @@
 func (r *KymaReconciler) SyncConditionsWithModuleStates(ctx context.Context, kyma *operatorv1alpha1.Kyma,
 	modules util.Modules,
 ) (bool, error) {
-	var err error
 
 	// Now we track the conditions: update the status based on their state
 	statusUpdateRequired := false
+	var err error
 
 	// Now, iterate through each module and compare the fitting condition in the Kyma CR to the state of the module
 	for name, module := range modules {
