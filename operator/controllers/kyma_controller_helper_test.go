--- conflicted
+++ resolved
@@ -4,11 +4,7 @@
 	"encoding/json"
 	"errors"
 	"fmt"
-<<<<<<< HEAD
-=======
-	"math/rand"
 	"strconv"
->>>>>>> 98725fad
 
 	ocm "github.com/gardener/component-spec/bindings-go/apis/v2"
 	. "github.com/onsi/ginkgo/v2"
