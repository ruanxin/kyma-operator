--- conflicted
+++ resolved
@@ -228,13 +228,7 @@
 ) error {
 	recorder := adapter.RecorderFromContext(ctx)
 
-<<<<<<< HEAD
-		c.controlPlaneKyma.Spec = remoteKyma.Spec
-		if err := c.controlPlaneClient.Update(ctx, c.controlPlaneKyma); err != nil {
-			recorder.Event(c.controlPlaneKyma, "Warning", err.Error(), "could not update control plane kyma")
-=======
 	remoteKyma.Status = c.controlPlaneKyma.Status
->>>>>>> da0452fb
 
 	if err := c.runtimeClient.Status().Update(ctx, remoteKyma.SetObservedGeneration()); err != nil {
 		recorder.Event(c.controlPlaneKyma, "Warning", err.Error(), "could not update runtime kyma status")
