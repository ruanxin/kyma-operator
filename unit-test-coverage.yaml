--- conflicted
+++ resolved
@@ -7,12 +7,6 @@
   internal/manifest/filemutex: 100
   internal/manifest: 7
   internal/istio: 63
-<<<<<<< HEAD
-  internal/pkg/resources: 85
-  internal/remote: 5
-  pkg/templatelookup: 63
-=======
   internal/pkg/resources: 91
   internal/remote: 6
   pkg/templatelookup: 69
->>>>>>> 88dbd1ef
