
apiVersion: v2
name: template-operator
description: A Helm chart for the Operator in a Cluster based on a Kustomize Manifest
type: application
<<<<<<< HEAD
version: v0.0.2
appVersion: 0.0.2
=======
version: v0.0.4
appVersion: 0.0.4
>>>>>>> 2e677c0b
<|MERGE_RESOLUTION|>--- conflicted
+++ resolved
@@ -3,10 +3,5 @@
 name: template-operator
 description: A Helm chart for the Operator in a Cluster based on a Kustomize Manifest
 type: application
-<<<<<<< HEAD
-version: v0.0.2
-appVersion: 0.0.2
-=======
 version: v0.0.4
 appVersion: 0.0.4
->>>>>>> 2e677c0b
