--- conflicted
+++ resolved
@@ -1,11 +1,7 @@
 # Module Name used for bundling the OCI Image and later on for referencing in the Kyma Modules
 MODULE_NAME ?= template
 # Semantic Module Version used for identifying the build
-<<<<<<< HEAD
-MODULE_VERSION ?= 0.0.2
-=======
 MODULE_VERSION ?= 0.0.4
->>>>>>> 2e677c0b
 # Module Registry used for pushing the image
 MODULE_REGISTRY_PORT ?= 50092
 MODULE_REGISTRY ?= op-kcp-registry.localhost:$(MODULE_REGISTRY_PORT)/unsigned
@@ -96,20 +92,8 @@
 	echo "built and pushed module image $(IMG)"
 
 .PHONY: module-build
-<<<<<<< HEAD
-module-build: component-cli module-operator-chart ## Build the Module and push it to a registry defined in MODULE_REGISTRY
-	$(KYMA) alpha create module kyma.project.io/module/$(MODULE_NAME) $(MODULE_VERSION) . \
-		--registry $(MODULE_REGISTRY) \
-		--insecure \
-		-w
-=======
 module-build: kyma module-operator-chart ## Build the Module and push it to a registry defined in MODULE_REGISTRY
 	$(KYMA) alpha create module kyma.project.io/module/$(MODULE_NAME) $(MODULE_VERSION) . $(MODULE_CREATION_FLAGS)
-
-.PHONY: module-template-push
-module-template-push: ## Pushes the ModuleTemplate referencing the Image on MODULE_REGISTRY
-	kubectl apply -f template.yaml
->>>>>>> 2e677c0b
 
 .PHONY: module-template-push
 module-template-push: ## Pushes the ModuleTemplate referencing the Image on MODULE_REGISTRY
@@ -127,10 +111,6 @@
 	mkdir -p $(LOCALBIN)
 
 ########## Kyma CLI ###########
-<<<<<<< HEAD
-KYMA_CLI_CHECKOUT_PATH = "/tmp/operator/make-build/kyma-cli"
-KYMA ?= /Users/D067928/SAPDevelop/go/src/github.com/kyma-project/cli/bin/kyma-darwin
-=======
 KYMA_STABILITY ?= unstable
 
 KYMA ?= $(LOCALBIN)/kyma-$(KYMA_STABILITY)
@@ -138,7 +118,6 @@
 $(KYMA):
 	test -f $@ || curl -# -Lo $(KYMA) https://storage.googleapis.com/kyma-cli-$(KYMA_STABILITY)/kyma-darwin 
 	chmod 0100 $(KYMA)
->>>>>>> 2e677c0b
 
 ########## Kustomize ###########
 KUSTOMIZE ?= $(LOCALBIN)/kustomize
