# Build the manager binary
<<<<<<< HEAD
FROM golang:1.22.5-alpine AS builder
=======
FROM golang:1.22.6-alpine as builder
>>>>>>> 88dbd1ef

WORKDIR /lifecycle-manager
# Copy the Go Modules manifests
COPY go.mod go.mod
COPY go.sum go.sum

# Copy the go source
COPY cmd cmd/
COPY api api/
COPY internal internal/
COPY pkg pkg/
COPY skr-webhook skr-webhook/
RUN chmod 755 skr-webhook/

# cache deps before building and copying source so that we don't need to re-download as much
# and so that source changes don't invalidate our downloaded layer
RUN go mod download

# Build
# TAG_default_tag comes from image builder: https://github.com/kyma-project/test-infra/tree/main/cmd/image-builder
ARG TAG_default_tag=from_dockerfile

RUN CGO_ENABLED=0 GOOS=linux GOARCH=amd64 go build -ldflags="-X 'main.buildVersion=${TAG_default_tag}'" -a -o manager cmd/main.go


# Use distroless as minimal base image to package the manager binary
# Refer to https://github.com/GoogleContainerTools/distroless for more details
FROM gcr.io/distroless/static:nonroot
WORKDIR /

COPY --chown=65532:65532 --from=builder /lifecycle-manager/manager .
COPY --chown=65532:65532 --from=builder /lifecycle-manager/skr-webhook skr-webhook/

USER 65532:65532

ENTRYPOINT ["/manager"]<|MERGE_RESOLUTION|>--- conflicted
+++ resolved
@@ -1,9 +1,5 @@
 # Build the manager binary
-<<<<<<< HEAD
-FROM golang:1.22.5-alpine AS builder
-=======
 FROM golang:1.22.6-alpine as builder
->>>>>>> 88dbd1ef
 
 WORKDIR /lifecycle-manager
 # Copy the Go Modules manifests
