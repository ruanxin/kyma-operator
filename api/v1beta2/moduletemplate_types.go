--- conflicted
+++ resolved
@@ -220,33 +220,21 @@
 
 func (m *ModuleTemplate) syncDisabled() bool {
 	if isSync, found := m.Labels[shared.SyncLabel]; found {
-<<<<<<< HEAD
-		return strings.ToLower(isSync) == DisableLabelValue
-=======
 		return strings.ToLower(isSync) == shared.DisableLabelValue
->>>>>>> 3539b2df
 	}
 	return false
 }
 
 func (m *ModuleTemplate) IsInternal() bool {
 	if isInternal, found := m.Labels[shared.InternalLabel]; found {
-<<<<<<< HEAD
-		return strings.ToLower(isInternal) == EnableLabelValue
-=======
 		return strings.ToLower(isInternal) == shared.EnableLabelValue
->>>>>>> 3539b2df
 	}
 	return false
 }
 
 func (m *ModuleTemplate) IsBeta() bool {
 	if isBeta, found := m.Labels[shared.BetaLabel]; found {
-<<<<<<< HEAD
-		return strings.ToLower(isBeta) == EnableLabelValue
-=======
 		return strings.ToLower(isBeta) == shared.EnableLabelValue
->>>>>>> 3539b2df
 	}
 	return false
 }