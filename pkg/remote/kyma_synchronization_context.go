package remote

import (
	"bytes"
	"context"
	"errors"
	"fmt"

	"github.com/kyma-project/lifecycle-manager/api/v1beta2"
	corev1 "k8s.io/api/core/v1"
	v1extensions "k8s.io/apiextensions-apiserver/pkg/apis/apiextensions/v1"
	k8serrors "k8s.io/apimachinery/pkg/api/errors"
	"k8s.io/apimachinery/pkg/api/meta"
	metav1 "k8s.io/apimachinery/pkg/apis/meta/v1"
	"k8s.io/apimachinery/pkg/types"
	"k8s.io/apimachinery/pkg/util/json"
	"k8s.io/client-go/rest"
	"sigs.k8s.io/controller-runtime/pkg/client"
	"sigs.k8s.io/controller-runtime/pkg/controller/controllerutil"

	"github.com/kyma-project/lifecycle-manager/pkg/adapter"
)

type ClientFunc func() *rest.Config

//nolint:gochecknoglobals
var (
	LocalClient                        ClientFunc
	ErrNotFoundAndKCPKymaUnderDeleting = errors.New("not found and kcp kyma under deleting")
)

type KymaSynchronizationContext struct {
	ControlPlaneClient Client
	RuntimeClient      Client
}

func InitializeKymaSynchronizationContext(ctx context.Context, kcp Client, cache *ClientCache,
	kyma *v1beta2.Kyma, syncNamespace string,
) (*KymaSynchronizationContext, error) {
	strategyValue, found := kyma.Annotations[v1beta2.SyncStrategyAnnotation]
	syncStrategy := v1beta2.SyncStrategyLocalSecret
	if found && strategyValue == v1beta2.SyncStrategyLocalClient {
		syncStrategy = v1beta2.SyncStrategyLocalClient
	}
	skr, err := NewClientLookup(kcp, cache, v1beta2.SyncStrategy(syncStrategy)).
		Lookup(ctx, client.ObjectKeyFromObject(kyma))
	if err != nil {
		return nil, err
	}

	sync := &KymaSynchronizationContext{
		ControlPlaneClient: kcp,
		RuntimeClient:      skr,
	}

	if err := sync.ensureRemoteNamespaceExists(ctx, syncNamespace); err != nil {
		return nil, err
	}

	return sync, nil
}

func (c *KymaSynchronizationContext) GetRemotelySyncedKyma(
	ctx context.Context, remoteSyncNamespace string,
) (*v1beta2.Kyma, error) {
	remoteKyma := &v1beta2.Kyma{}
	remoteKyma.Name = v1beta2.DefaultRemoteKymaName
	remoteKyma.Namespace = remoteSyncNamespace
	if err := c.RuntimeClient.Get(ctx, client.ObjectKeyFromObject(remoteKyma), remoteKyma); err != nil {
		return remoteKyma, err
	}

	return remoteKyma, nil
}

func RemoveFinalizerFromRemoteKyma(
	ctx context.Context, remoteSyncNamespace string,
) error {
	syncContext := SyncContextFromContext(ctx)

	remoteKyma, err := syncContext.GetRemotelySyncedKyma(ctx, remoteSyncNamespace)
	if err != nil {
		return err
	}

	controllerutil.RemoveFinalizer(remoteKyma, v1beta2.Finalizer)

	return syncContext.RuntimeClient.Update(ctx, remoteKyma)
}

func DeleteRemotelySyncedKyma(
	ctx context.Context, remoteSyncNamespace string,
) error {
	syncContext := SyncContextFromContext(ctx)
	remoteKyma, err := syncContext.GetRemotelySyncedKyma(ctx, remoteSyncNamespace)
	if err != nil {
		return err
	}

	return syncContext.RuntimeClient.Delete(ctx, remoteKyma)
}

// ensureRemoteNamespaceExists tries to ensure existence of a namespace for synchronization based on
// name of controlPlaneKyma.namespace in this order.
func (c *KymaSynchronizationContext) ensureRemoteNamespaceExists(ctx context.Context, syncNamespace string) error {
	namespace := &corev1.Namespace{
		ObjectMeta: metav1.ObjectMeta{
			Name:   syncNamespace,
			Labels: map[string]string{v1beta2.ManagedBy: v1beta2.OperatorName},
		},
		// setting explicit type meta is required for SSA on Namespaces
		TypeMeta: metav1.TypeMeta{APIVersion: "v1", Kind: "Namespace"},
	}

	var buf bytes.Buffer
	if err := json.NewEncoder(&buf).Encode(namespace); err != nil {
		return err
	}

	patch := client.RawPatch(types.ApplyPatchType, buf.Bytes())
	force := true
	fieldManager := "kyma-sync-context"

	if err := c.RuntimeClient.Patch(
		ctx, namespace, patch, &client.PatchOptions{Force: &force, FieldManager: fieldManager},
	); err != nil {
		return fmt.Errorf("failed to ensure remote namespace exists: %w", err)
	}

	return nil
}

func (c *KymaSynchronizationContext) CreateOrUpdateCRD(ctx context.Context, plural string) error {
	crd := &v1extensions.CustomResourceDefinition{}
	crdFromRuntime := &v1extensions.CustomResourceDefinition{}
	var err error
	err = c.ControlPlaneClient.Get(
		ctx, client.ObjectKey{
			// this object name is derived from the plural and is the default kustomize value for crd namings, if the CRD
			// name changes, this also has to be adjusted here. We can think of making this configurable later
			Name: fmt.Sprintf("%s.%s", plural, v1beta2.GroupVersion.Group),
		}, crd,
	)

	if err != nil {
		return err
	}

	err = c.RuntimeClient.Get(
		ctx, client.ObjectKey{
			Name: fmt.Sprintf("%s.%s", plural, v1beta2.GroupVersion.Group),
		}, crdFromRuntime,
	)

	if k8serrors.IsNotFound(err) || !ContainsLatestVersion(crdFromRuntime, v1beta2.GroupVersion.Version) {
		return PatchCRD(ctx, c.RuntimeClient, crd)
	}

	if err != nil {
		return err
	}

	return nil
}

func (c *KymaSynchronizationContext) CreateOrFetchRemoteKyma(
	ctx context.Context, kyma *v1beta2.Kyma, remoteSyncNamespace string,
) (*v1beta2.Kyma, error) {
	recorder := adapter.RecorderFromContext(ctx)

	remoteKyma, err := c.GetRemotelySyncedKyma(ctx, remoteSyncNamespace)
	if meta.IsNoMatchError(err) {
		recorder.Event(kyma, "Normal", err.Error(), "CRDs are missing in SKR and will be installed")

		if err := c.CreateOrUpdateCRD(ctx, v1beta2.KymaKind.Plural()); err != nil {
			return nil, err
		}

		recorder.Event(kyma, "Normal", "CRDInstallation", "CRDs were installed to SKR")
	}

	if k8serrors.IsNotFound(err) {
		if !kyma.DeletionTimestamp.IsZero() {
			return nil, ErrNotFoundAndKCPKymaUnderDeleting
		}
		kyma.Spec.DeepCopyInto(&remoteKyma.Spec)

		// if KCP Kyma contains some modules during initialization, not sync them into remote.
		remoteKyma.Spec.Modules = []v1beta2.Module{}

		err = c.RuntimeClient.Create(ctx, remoteKyma)
		if err != nil {
			recorder.Event(kyma, "Normal", "RemoteInstallation", "Kyma was installed to SKR")

			return nil, err
		}
	} else if err != nil {
		recorder.Event(kyma, "Warning", err.Error(), "Client could not fetch remote Kyma")

		return nil, err
	}

	return remoteKyma, nil
}

<<<<<<< HEAD
func (c *KymaSynchronizationContext) copyOldKymaCRIfExisting(
	ctx context.Context, kyma *v1beta2.Kyma, remoteSyncNamespace string,
	remoteKyma *v1beta2.Kyma, recorder record.EventRecorder,
) error {
	oldRemoteKyma := &v1beta2.Kyma{}
	oldRemoteKyma.Name = kyma.Name
	oldRemoteKyma.Namespace = remoteSyncNamespace
	err := c.RuntimeClient.Get(ctx, client.ObjectKeyFromObject(oldRemoteKyma), oldRemoteKyma)
	if k8serrors.IsNotFound(err) {
		kyma.Spec.DeepCopyInto(&remoteKyma.Spec)
		// if KCP Kyma contains some modules during initialization, not sync them into remote.
		remoteKyma.Spec.Modules = []v1beta2.Module{}
		return nil
	} else if err != nil {
		return err
	}

	oldRemoteKyma.Spec.DeepCopyInto(&remoteKyma.Spec)
	err = c.RuntimeClient.Delete(ctx, oldRemoteKyma)
	if err != nil {
		recorder.Event(kyma, "Warning", "OldKymaCRDeletion", "Couldn't delete old Kyma CR")
	}

	return nil
}

=======
>>>>>>> b30e9c3b
func (c *KymaSynchronizationContext) SynchronizeRemoteKyma(
	ctx context.Context,
	controlPlaneKyma, remoteKyma *v1beta2.Kyma,
) error {
	if !remoteKyma.GetDeletionTimestamp().IsZero() {
		return nil
	}
	recorder := adapter.RecorderFromContext(ctx)

	c.SyncWatcherLabelsAnnotations(controlPlaneKyma, remoteKyma)
	if err := c.RuntimeClient.Update(ctx, remoteKyma); err != nil {
		recorder.Event(controlPlaneKyma, "Warning", err.Error(), "could not synchronise runtime kyma "+
			"spec, watcher labels and annotations")
		return err
	}

	remoteKyma.Status = controlPlaneKyma.Status
	if err := c.RuntimeClient.Status().Update(ctx, remoteKyma); err != nil {
		recorder.Event(controlPlaneKyma, "Warning", err.Error(), "could not update runtime kyma status")
		return err
	}

	return nil
}

// MergeModules merges modules specification from a control plane Kyma and a Remote Kymas.
func MergeModules(
	controlPlaneKyma *v1beta2.Kyma,
	remoteKyma *v1beta2.Kyma,
) {
	totalModuleAmount := len(controlPlaneKyma.Spec.Modules)
	totalModuleAmount += len(remoteKyma.Spec.Modules)
	modules := make(map[string]v1beta2.Module, totalModuleAmount)

	for _, m := range remoteKyma.Spec.Modules {
		modules[m.Name] = m
	}

	for _, m := range controlPlaneKyma.Spec.Modules {
		modules[m.Name] = m
	}

	controlPlaneKyma.Spec.Modules = []v1beta2.Module{}
	for _, m := range modules {
		controlPlaneKyma.Spec.Modules = append(controlPlaneKyma.Spec.Modules, m)
	}
	controlPlaneKyma.Spec.Channel = remoteKyma.Spec.Channel
}

// SyncWatcherLabelsAnnotations inserts labels into the given KymaCR, which are needed to ensure
// a working e2e-flow for the runtime-watcher.
func (c *KymaSynchronizationContext) SyncWatcherLabelsAnnotations(controlPlaneKyma, remoteKyma *v1beta2.Kyma) {
	if remoteKyma.Labels == nil {
		remoteKyma.Labels = make(map[string]string)
	}

	remoteKyma.Labels[v1beta2.WatchedByLabel] = v1beta2.OperatorName

	if remoteKyma.Annotations == nil {
		remoteKyma.Annotations = make(map[string]string)
	}
	remoteKyma.Annotations[v1beta2.OwnedByAnnotation] = fmt.Sprintf(v1beta2.OwnedByFormat,
		controlPlaneKyma.GetNamespace(), controlPlaneKyma.GetName())
}<|MERGE_RESOLUTION|>--- conflicted
+++ resolved
@@ -203,35 +203,6 @@
 	return remoteKyma, nil
 }
 
-<<<<<<< HEAD
-func (c *KymaSynchronizationContext) copyOldKymaCRIfExisting(
-	ctx context.Context, kyma *v1beta2.Kyma, remoteSyncNamespace string,
-	remoteKyma *v1beta2.Kyma, recorder record.EventRecorder,
-) error {
-	oldRemoteKyma := &v1beta2.Kyma{}
-	oldRemoteKyma.Name = kyma.Name
-	oldRemoteKyma.Namespace = remoteSyncNamespace
-	err := c.RuntimeClient.Get(ctx, client.ObjectKeyFromObject(oldRemoteKyma), oldRemoteKyma)
-	if k8serrors.IsNotFound(err) {
-		kyma.Spec.DeepCopyInto(&remoteKyma.Spec)
-		// if KCP Kyma contains some modules during initialization, not sync them into remote.
-		remoteKyma.Spec.Modules = []v1beta2.Module{}
-		return nil
-	} else if err != nil {
-		return err
-	}
-
-	oldRemoteKyma.Spec.DeepCopyInto(&remoteKyma.Spec)
-	err = c.RuntimeClient.Delete(ctx, oldRemoteKyma)
-	if err != nil {
-		recorder.Event(kyma, "Warning", "OldKymaCRDeletion", "Couldn't delete old Kyma CR")
-	}
-
-	return nil
-}
-
-=======
->>>>>>> b30e9c3b
 func (c *KymaSynchronizationContext) SynchronizeRemoteKyma(
 	ctx context.Context,
 	controlPlaneKyma, remoteKyma *v1beta2.Kyma,
