package watcher

import (
	"context"
	"errors"
	"fmt"
	"os"
	"time"

	certmanagerv1 "github.com/cert-manager/cert-manager/pkg/apis/certmanager/v1"
	"github.com/go-logr/logr"
	apicorev1 "k8s.io/api/core/v1"
	"k8s.io/apimachinery/pkg/apis/meta/v1/unstructured"
	machineryruntime "k8s.io/apimachinery/pkg/runtime"
	"k8s.io/client-go/rest"
	"sigs.k8s.io/controller-runtime/pkg/client"
	logf "sigs.k8s.io/controller-runtime/pkg/log"

	"github.com/kyma-project/lifecycle-manager/api/v1beta2"
	"github.com/kyma-project/lifecycle-manager/internal/pkg/metrics"
	"github.com/kyma-project/lifecycle-manager/pkg/log"
	"github.com/kyma-project/lifecycle-manager/pkg/remote"
	"github.com/kyma-project/lifecycle-manager/pkg/util"
)

// SKRWebhookManifestManager is a SKRWebhookManager implementation that applies
// the SKR webhook's raw manifest using a native kube-client.
type SKRWebhookManifestManager struct {
	config             SkrWebhookManagerConfig
	kcpAddr            string
	baseResources      []*unstructured.Unstructured
	caCertificateCache *CACertificateCache
	WatcherMetrics     *metrics.WatcherMetrics
	certificateConfig  CertificateConfig
}

type SkrWebhookManagerConfig struct {
	// SKRWatcherPath represents the path of the webhook resources
	// to be installed on SKR clusters upon reconciling kyma CRs.
	SKRWatcherPath         string
	SkrWatcherImage        string
	SkrWebhookMemoryLimits string
	SkrWebhookCPULimits    string
	// RemoteSyncNamespace indicates the sync namespace for Kyma and module catalog
	RemoteSyncNamespace string
}

const rawManifestFilePathTpl = "%s/resources.yaml"

func NewSKRWebhookManifestManager(kcpConfig *rest.Config,
	schema *machineryruntime.Scheme,
<<<<<<< HEAD
	caCertificateCache *CACertificateCache,
	managerConfig SkrWebhookManagerConfig,
	certificateConfig CertificateConfig,
	gatewayConfig GatewayConfig,
) (*SKRWebhookManifestManager, error) {
	ctx, cancel := context.WithCancel(context.TODO())
	defer cancel()
=======
	caCertificateCache *CertificateCache,
	managerConfig *SkrWebhookManagerConfig,
) (*SKRWebhookManifestManager, error) {
	logger := logf.FromContext(context.TODO())
>>>>>>> 07eac154
	manifestFilePath := fmt.Sprintf(rawManifestFilePathTpl, managerConfig.SKRWatcherPath)
	rawManifestFile, err := os.Open(manifestFilePath)
	if err != nil {
		return nil, fmt.Errorf("failed to open manifest file path: %w", err)
	}
	defer closeFileAndLogErr(ctx, rawManifestFile, manifestFilePath)
	baseResources, err := getRawManifestUnstructuredResources(rawManifestFile)
	if err != nil {
		return nil, err
	}
	kcpClient, err := client.New(kcpConfig, client.Options{Scheme: schema})
	if err != nil {
		return nil, fmt.Errorf("can't create kcpClient: %w", err)
	}
	resolvedKcpAddr, err := resolveKcpAddr(ctx, kcpClient, gatewayConfig)
	if err != nil {
		return nil, err
	}
	return &SKRWebhookManifestManager{
		config:             managerConfig,
		certificateConfig:  certificateConfig,
		kcpAddr:            resolvedKcpAddr,
		baseResources:      baseResources,
		caCertificateCache: caCertificateCache,
		WatcherMetrics:     metrics.NewWatcherMetrics(),
	}, nil
}

func (m *SKRWebhookManifestManager) Install(ctx context.Context, kyma *v1beta2.Kyma) error {
	logger := logf.FromContext(ctx)
	kymaObjKey := client.ObjectKeyFromObject(kyma)
	syncContext, err := remote.SyncContextFromContext(ctx)
	if err != nil {
		return fmt.Errorf("failed to get syncContext: %w", err)
	}

	// CreateSelfSignedCert CertificateCR which will be used for mTLS connection from SKR to KCP
	certificateMgr := NewCertificateManager(syncContext.ControlPlaneClient, kyma.Name,
		m.certificateConfig, m.caCertificateCache)

	certificate, err := certificateMgr.CreateSelfSignedCert(ctx, kyma)
	if err != nil {
		return fmt.Errorf("error while patching certificate: %w", err)
	}

	m.verifyCertNotRenew(certificate, kyma)

<<<<<<< HEAD
	if err := verifyCACertRotation(ctx, certificateMgr, kymaObjKey); err != nil {
		return fmt.Errorf("error verify CA cert rotation: %w", err)
=======
	if certSecret != nil && (certSecret.CreationTimestamp.Before(caCertificate.Status.NotBefore)) {
		logger.V(log.DebugLevel).Info("CA Certificate was rotated, removing certificate",
			"kyma", kymaObjKey)
		if err = certificate.RemoveSecret(ctx); err != nil {
			return fmt.Errorf("error while removing certificate: %w", err)
		}
>>>>>>> 07eac154
	}

	logger.V(log.DebugLevel).Info("Successfully created Certificate", "kyma", kymaObjKey)

	resources, err := m.getSKRClientObjectsForInstall(
		ctx, syncContext.ControlPlaneClient, kymaObjKey, m.config.RemoteSyncNamespace, logger)
	if err != nil {
		return err
	}
	err = runResourceOperationWithGroupedErrors(ctx, syncContext.RuntimeClient, resources,
		func(ctx context.Context, clt client.Client, resource client.Object) error {
			resource.SetNamespace(m.config.RemoteSyncNamespace)
			err := clt.Patch(ctx, resource, client.Apply, client.ForceOwnership, skrChartFieldOwner)
			if err != nil {
				return fmt.Errorf("failed to patch resource %s: %w", resource.GetName(), err)
			}
			return nil
		})
	if err != nil {
		return fmt.Errorf("failed to apply webhook resources: %w", err)
	}
	logger.V(log.DebugLevel).Info("successfully installed webhook resources",
		"kyma", kymaObjKey.String())
	return nil
}

func (m *SKRWebhookManifestManager) verifyCertNotRenew(certificate *certmanagerv1.Certificate,
	kyma *v1beta2.Kyma,
) {
	if certificate.Status.RenewalTime != nil &&
		time.Now().Add(-m.certificateConfig.RenewBuffer).After(certificate.Status.RenewalTime.Time) {
		m.WatcherMetrics.SetCertNotRenew(kyma.Name)
	} else {
		m.WatcherMetrics.CleanupMetrics(kyma.Name)
	}
}

func verifyCACertRotation(ctx context.Context,
	certificateMgr *CertificateManager,
	kymaObjKey client.ObjectKey,
) error {
	caCertificate, err := certificateMgr.GetCACertificate(ctx)
	if err != nil {
		return fmt.Errorf("error while fetching CA Certificate: %w", err)
	}

	certSecret, err := certificateMgr.GetCertificateSecret(ctx)
	if err != nil {
		return fmt.Errorf("error while fetching certificate: %w", err)
	}
	if certSecret != nil && (certSecret.CreationTimestamp.Before(caCertificate.Status.NotBefore)) {
		logf.FromContext(ctx).V(log.DebugLevel).Info("CA Certificate was rotated, removing certificate",
			"kyma", kymaObjKey)
		if err = certificateMgr.Remove(ctx); err != nil {
			return fmt.Errorf("error while removing certificate: %w", err)
		}
	}
	return nil
}

func (m *SKRWebhookManifestManager) Remove(ctx context.Context, kyma *v1beta2.Kyma) error {
	logger := logf.FromContext(ctx)
	kymaObjKey := client.ObjectKeyFromObject(kyma)
	syncContext, err := remote.SyncContextFromContext(ctx)
	if err != nil {
		return fmt.Errorf("failed to get syncContext: %w", err)
	}
	certificate := NewCertificateManager(syncContext.ControlPlaneClient, kyma.Name,
		m.certificateConfig, m.caCertificateCache)
	if err = certificate.Remove(ctx); err != nil {
		return err
	}
	skrClientObjects := m.getBaseClientObjects()
	genClientObjects := getGeneratedClientObjects(&unstructuredResourcesConfig{}, []v1beta2.Watcher{},
		m.config.RemoteSyncNamespace)
	skrClientObjects = append(skrClientObjects, genClientObjects...)
	err = runResourceOperationWithGroupedErrors(ctx, syncContext.RuntimeClient, skrClientObjects,
		func(ctx context.Context, clt client.Client, resource client.Object) error {
			resource.SetNamespace(m.config.RemoteSyncNamespace)
			err = clt.Delete(ctx, resource)
			if err != nil {
				return fmt.Errorf("failed to delete resource %s: %w", resource.GetName(), err)
			}
			return nil
		})
	if err != nil && !util.IsNotFound(err) {
		return fmt.Errorf("failed to delete webhook resources: %w", err)
	}
	logger.V(log.DebugLevel).Info("successfully removed webhook resources",
		"kyma", kymaObjKey.String())
	return nil
}

func (m *SKRWebhookManifestManager) getSKRClientObjectsForInstall(ctx context.Context, kcpClient client.Client,
	kymaObjKey client.ObjectKey, remoteNs string, logger logr.Logger,
) ([]client.Object, error) {
	var skrClientObjects []client.Object
	resourcesConfig, err := m.getUnstructuredResourcesConfig(ctx, kcpClient, kymaObjKey, remoteNs)
	if err != nil {
		return nil, err
	}
	resources, err := m.getRawManifestClientObjects(resourcesConfig)
	if err != nil {
		return nil, err
	}
	skrClientObjects = append(skrClientObjects, resources...)
	watchers, err := getWatchers(ctx, kcpClient)
	if err != nil {
		return nil, err
	}
	logger.V(log.DebugLevel).Info(fmt.Sprintf("using %d watchers to generate webhook configs", len(watchers)))
	genClientObjects := getGeneratedClientObjects(resourcesConfig, watchers, remoteNs)
	return append(skrClientObjects, genClientObjects...), nil
}

var errExpectedNonNilConfig = errors.New("expected non nil config")

func (m *SKRWebhookManifestManager) getRawManifestClientObjects(cfg *unstructuredResourcesConfig,
) ([]client.Object, error) {
	if cfg == nil {
		return nil, errExpectedNonNilConfig
	}
	resources := make([]client.Object, 0)
	for _, baseRes := range m.baseResources {
		configuredResource, err := configureUnstructuredObject(cfg, baseRes)
		if err != nil {
			return nil, fmt.Errorf("failed to configure %s resource: %w", baseRes.GetKind(), err)
		}
		resources = append(resources, configuredResource)
	}
	return resources, nil
}

func (m *SKRWebhookManifestManager) getUnstructuredResourcesConfig(ctx context.Context, kcpClient client.Client,
	kymaObjKey client.ObjectKey, remoteNs string,
) (*unstructuredResourcesConfig, error) {
	tlsSecret := &apicorev1.Secret{}
	certObjKey := client.ObjectKey{
		Namespace: m.certificateConfig.IstioNamespace,
		Name:      ResolveTLSCertName(kymaObjKey.Name),
	}

	if err := kcpClient.Get(ctx, certObjKey, tlsSecret); err != nil {
		if util.IsNotFound(err) {
			return nil, &CertificateNotReadyError{}
		}
		return nil, fmt.Errorf("error fetching TLS secret: %w", err)
	}

	return &unstructuredResourcesConfig{
		contractVersion: version,
		kcpAddress:      m.kcpAddr,
		secretResVer:    tlsSecret.ResourceVersion,
		cpuResLimit:     m.config.SkrWebhookCPULimits,
		memResLimit:     m.config.SkrWebhookMemoryLimits,
		skrWatcherImage: m.config.SkrWatcherImage,
		caCert:          tlsSecret.Data[caCertKey],
		tlsCert:         tlsSecret.Data[tlsCertKey],
		tlsKey:          tlsSecret.Data[tlsPrivateKeyKey],
		remoteNs:        remoteNs,
	}, nil
}

func (m *SKRWebhookManifestManager) getBaseClientObjects() []client.Object {
	if m.baseResources == nil || len(m.baseResources) == 0 {
		return nil
	}
	baseClientObjects := make([]client.Object, 0)
	for _, res := range m.baseResources {
		baseClientObjects = append(baseClientObjects, res)
	}
	return baseClientObjects
}<|MERGE_RESOLUTION|>--- conflicted
+++ resolved
@@ -49,7 +49,6 @@
 
 func NewSKRWebhookManifestManager(kcpConfig *rest.Config,
 	schema *machineryruntime.Scheme,
-<<<<<<< HEAD
 	caCertificateCache *CACertificateCache,
 	managerConfig SkrWebhookManagerConfig,
 	certificateConfig CertificateConfig,
@@ -57,12 +56,6 @@
 ) (*SKRWebhookManifestManager, error) {
 	ctx, cancel := context.WithCancel(context.TODO())
 	defer cancel()
-=======
-	caCertificateCache *CertificateCache,
-	managerConfig *SkrWebhookManagerConfig,
-) (*SKRWebhookManifestManager, error) {
-	logger := logf.FromContext(context.TODO())
->>>>>>> 07eac154
 	manifestFilePath := fmt.Sprintf(rawManifestFilePathTpl, managerConfig.SKRWatcherPath)
 	rawManifestFile, err := os.Open(manifestFilePath)
 	if err != nil {
@@ -110,17 +103,8 @@
 
 	m.verifyCertNotRenew(certificate, kyma)
 
-<<<<<<< HEAD
 	if err := verifyCACertRotation(ctx, certificateMgr, kymaObjKey); err != nil {
 		return fmt.Errorf("error verify CA cert rotation: %w", err)
-=======
-	if certSecret != nil && (certSecret.CreationTimestamp.Before(caCertificate.Status.NotBefore)) {
-		logger.V(log.DebugLevel).Info("CA Certificate was rotated, removing certificate",
-			"kyma", kymaObjKey)
-		if err = certificate.RemoveSecret(ctx); err != nil {
-			return fmt.Errorf("error while removing certificate: %w", err)
-		}
->>>>>>> 07eac154
 	}
 
 	logger.V(log.DebugLevel).Info("Successfully created Certificate", "kyma", kymaObjKey)
@@ -171,13 +155,15 @@
 	if err != nil {
 		return fmt.Errorf("error while fetching certificate: %w", err)
 	}
+
 	if certSecret != nil && (certSecret.CreationTimestamp.Before(caCertificate.Status.NotBefore)) {
 		logf.FromContext(ctx).V(log.DebugLevel).Info("CA Certificate was rotated, removing certificate",
 			"kyma", kymaObjKey)
-		if err = certificateMgr.Remove(ctx); err != nil {
+		if err = certificateMgr.RemoveSecret(ctx); err != nil {
 			return fmt.Errorf("error while removing certificate: %w", err)
 		}
 	}
+
 	return nil
 }
 
