--- conflicted
+++ resolved
@@ -49,7 +49,6 @@
 			Kind:       string(v1beta2.KymaKind),
 		},
 		ObjectMeta: v1.ObjectMeta{
-<<<<<<< HEAD
 			Name:      fmt.Sprintf("%s-%s", name, randString(randomStringLength)),
 			Namespace: v1.NamespaceDefault,
 			Annotations: map[string]string{
@@ -59,12 +58,6 @@
 			Labels: map[string]string{
 				v1beta2.SyncLabel: v1beta2.ActiveLabelValue,
 			},
-=======
-			Name:        fmt.Sprintf("%s-%s", name, randString(randomStringLength)),
-			Namespace:   v1.NamespaceDefault,
-			Labels:      map[string]string{v1beta1.SyncLabel: "false"},
-			Annotations: map[string]string{watcher.DomainAnnotation: "example.domain.com"},
->>>>>>> 411a57fb
 		},
 		Spec: v1beta2.KymaSpec{
 			Modules: []v1beta2.Module{},
@@ -133,6 +126,7 @@
 	if err != nil {
 		return err
 	}
+	//TODO: add nil check
 	if isInternal {
 		template.Labels[v1beta2.InternalLabel] = v1beta2.ActiveLabelValue
 	}
