--- conflicted
+++ resolved
@@ -21,16 +21,7 @@
 	signature.Verification
 }
 
-<<<<<<< HEAD
-var (
-	ErrTemplateNotFound        = errors.New("template was not found")
-	ErrTemplateNoRequiredLabel = errors.New("template not contains required label")
-	ErrUndefinedTargetToRemote = errors.New("target to remote relation undefined")
-	ErrDefaultConfigParsing    = errors.New("defaultConfig could not be parsed")
-)
-=======
 var ErrDefaultConfigParsing = errors.New("defaultConfig could not be parsed")
->>>>>>> 592c0ca1
 
 type Parser struct {
 	client.Client
@@ -88,11 +79,7 @@
 		fqdn := descriptor.GetName()
 		version := descriptor.GetVersion()
 		name := common.CreateModuleName(fqdn, kyma.Name, module.Name)
-<<<<<<< HEAD
-		overwriteNameAndNamespace(&template, name, parser.remoteSyncNamespace)
-=======
-		overwriteNameAndNamespace(template, name, p.remoteSyncNamespace)
->>>>>>> 592c0ca1
+		overwriteNameAndNamespace(template, name, parser.remoteSyncNamespace)
 		var obj client.Object
 		if obj, err = parser.newManifestFromTemplate(ctx, module,
 			template.ModuleTemplate); err != nil {
