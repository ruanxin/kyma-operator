package parse

import (
	"context"
	"errors"
	"fmt"

	"github.com/kyma-project/lifecycle-manager/api/v1beta2"
	"github.com/kyma-project/lifecycle-manager/pkg/remote"
	"k8s.io/apimachinery/pkg/runtime"
	"sigs.k8s.io/controller-runtime/pkg/client"

	"github.com/kyma-project/lifecycle-manager/pkg/channel"
	"github.com/kyma-project/lifecycle-manager/pkg/img"
	"github.com/kyma-project/lifecycle-manager/pkg/module/common"
	"github.com/kyma-project/lifecycle-manager/pkg/signature"
)

type ModuleConversionSettings struct {
	signature.Verification
}

var ErrDefaultConfigParsing = errors.New("defaultConfig could not be parsed")

type Parser struct {
	client.Client
	InKCPMode           bool
	remoteSyncNamespace string
	EnableVerification  bool
	PublicKeyFilePath   string
}

func NewParser(
	clnt client.Client,
	inKCPMode bool,
	remoteSyncNamespace string,
	enableVerification bool,
	publicKeyFilePath string,
) *Parser {
	return &Parser{
		Client:              clnt,
		InKCPMode:           inKCPMode,
		remoteSyncNamespace: remoteSyncNamespace,
		EnableVerification:  enableVerification,
		PublicKeyFilePath:   publicKeyFilePath,
	}
}

func (p *Parser) GenerateModulesFromTemplates(ctx context.Context,
	kyma *v1beta2.Kyma,
	templates channel.ModuleTemplatesByModuleName,
) common.Modules {
	// First, we fetch the module spec from the template and use it to resolve it into an arbitrary object
	// (since we do not know which module we are dealing with)
	modules := make(common.Modules, 0)

	for _, module := range kyma.Spec.Modules {
		template := templates[module.Name]
		if template.Err != nil && !errors.Is(template.Err, channel.ErrTemplateNotAllowed) {
			modules = append(modules, &common.Module{
				ModuleName: module.Name,
				Template:   template,
			})
			continue
		}
		descriptor, err := template.GetDescriptor()
		if err != nil {
			template.Err = err
			modules = append(modules, &common.Module{
				ModuleName: module.Name,
				Template:   template,
			})
			continue
		}
		fqdn := descriptor.GetName()
		version := descriptor.GetVersion()
		name := common.CreateModuleName(fqdn, kyma.Name, module.Name)
		overwriteNameAndNamespace(template, name, p.remoteSyncNamespace)
		var obj client.Object
		if obj, err = p.newManifestFromTemplate(ctx, module,
			template.ModuleTemplate); err != nil {
			template.Err = err
			modules = append(modules, &common.Module{
				ModuleName: module.Name,
				Template:   template,
			})
			continue
		}
		// we name the manifest after the module name
		obj.SetName(name)
		// to have correct owner references, the manifest must always have the same namespace as kyma
		obj.SetNamespace(kyma.GetNamespace())
		modules = append(modules, &common.Module{
			ModuleName: module.Name,
			FQDN:       fqdn,
			Version:    version,
			Template:   template,
			Object:     obj,
		})
	}

	return modules
}

func overwriteNameAndNamespace(template *channel.ModuleTemplateTO, name, namespace string) {
	// if the default data does not contain a name, default it to the module name
	if template.ModuleTemplate.Spec.Data.GetName() == "" {
		template.ModuleTemplate.Spec.Data.SetName(name)
	}
	// if the default data does not contain a namespace, default it to the provided namespace
	if template.ModuleTemplate.Spec.Data.GetNamespace() == "" {
		template.ModuleTemplate.Spec.Data.SetNamespace(namespace)
	}
}

<<<<<<< HEAD
//nolint:funlen
=======
>>>>>>> 6398063b
func (p *Parser) newManifestFromTemplate(
	ctx context.Context,
	module v1beta2.Module,
	template *v1beta2.ModuleTemplate,
) (*v1beta2.Manifest, error) {
	manifest := &v1beta2.Manifest{}
	manifest.Spec.Remote = p.InKCPMode

	switch module.CustomResourcePolicy {
	case v1beta2.CustomResourcePolicyIgnore:
		manifest.Spec.Resource = nil
	case v1beta2.CustomResourcePolicyCreateAndDelete:
		fallthrough
	default:
		manifest.Spec.Resource = template.Spec.Data.DeepCopy()
	}

	clusterClient := p.Client
	if module.RemoteModuleTemplateRef != "" {
		clusterClient = remote.SyncContextFromContext(ctx).RuntimeClient
	}

	var layers img.Layers
	var err error
	descriptor, err := template.GetDescriptor()
	if err != nil {
		return nil, err
	}
	verification, err := signature.NewVerification(ctx,
		clusterClient,
		p.EnableVerification,
		p.PublicKeyFilePath,
		module.Name)
	if err != nil {
		return nil, err
	}

	if err := signature.Verify(descriptor.ComponentDescriptor, verification); err != nil {
		return nil, fmt.Errorf("could not verify signature: %w", err)
	}

	if layers, err = img.Parse(descriptor.ComponentDescriptor); err != nil {
		return nil, fmt.Errorf("could not parse descriptor: %w", err)
	}

	if err := translateLayersAndMergeIntoManifest(manifest, layers); err != nil {
		return nil, fmt.Errorf("could not translate layers and merge them: %w", err)
	}

	return manifest, nil
}

func translateLayersAndMergeIntoManifest(
	manifest *v1beta2.Manifest, layers img.Layers,
) error {
	for _, layer := range layers {
		if err := insertLayerIntoManifest(manifest, layer); err != nil {
			return fmt.Errorf("error in layer %s: %w", layer.LayerName, err)
		}
	}
	return nil
}

func insertLayerIntoManifest(
	manifest *v1beta2.Manifest, layer img.Layer,
) error {
	switch layer.LayerName {
	case img.CRDsLayer:
		fallthrough
	case img.ConfigLayer:
		ociImage, ok := layer.LayerRepresentation.(*img.OCI)
		if !ok {
			return fmt.Errorf("%w: not an OCIImage", ErrDefaultConfigParsing)
		}
		manifest.Spec.Config = v1beta2.ImageSpec{
			Repo:               ociImage.Repo,
			Name:               ociImage.Name,
			Ref:                ociImage.Ref,
			Type:               v1beta2.OciRefType,
			CredSecretSelector: ociImage.CredSecretSelector,
		}
	default:
		installRaw, err := layer.ToInstallRaw()
		if err != nil {
			return fmt.Errorf("error while merging the generic install representation: %w", err)
		}
		manifest.Spec.Install = v1beta2.InstallInfo{
			Source: runtime.RawExtension{Raw: installRaw},
			Name:   string(layer.LayerName),
		}
	}

	return nil
}<|MERGE_RESOLUTION|>--- conflicted
+++ resolved
@@ -113,10 +113,6 @@
 	}
 }
 
-<<<<<<< HEAD
-//nolint:funlen
-=======
->>>>>>> 6398063b
 func (p *Parser) newManifestFromTemplate(
 	ctx context.Context,
 	module v1beta2.Module,
