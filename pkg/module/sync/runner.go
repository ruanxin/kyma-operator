package sync

import (
	"context"
	"errors"
	"fmt"
	"time"

	apimetav1 "k8s.io/apimachinery/pkg/apis/meta/v1"
	"k8s.io/apimachinery/pkg/apis/meta/v1/unstructured"
	machineryruntime "k8s.io/apimachinery/pkg/runtime"
	"k8s.io/apimachinery/pkg/runtime/schema"
	"sigs.k8s.io/controller-runtime/pkg/client"
	"sigs.k8s.io/controller-runtime/pkg/controller/controllerutil"
	logf "sigs.k8s.io/controller-runtime/pkg/log"

	"github.com/kyma-project/lifecycle-manager/api/shared"
	"github.com/kyma-project/lifecycle-manager/api/v1beta2"
	commonerrs "github.com/kyma-project/lifecycle-manager/pkg/common" //nolint:importas // a one-time reference for the package
	"github.com/kyma-project/lifecycle-manager/pkg/log"
	"github.com/kyma-project/lifecycle-manager/pkg/module/common"
	"github.com/kyma-project/lifecycle-manager/pkg/templatelookup"
	"github.com/kyma-project/lifecycle-manager/pkg/util"
)

var ErrServerSideApplyFailed = errors.New("ServerSideApply failed")

func New(clnt client.Client) *Runner {
	return &Runner{
		Client:    clnt,
		versioner: schema.GroupVersions(clnt.Scheme().PreferredVersionAllGroups()),
		converter: clnt.Scheme(),
	}
}

type ModuleMetrics interface {
	RemoveModuleStateMetrics(kymaName, moduleName string)
}

type GetModuleFunc func(ctx context.Context, module client.Object) error

type Runner struct {
	client.Client
	versioner machineryruntime.GroupVersioner
	converter machineryruntime.ObjectConvertor
}

func (r *Runner) ReconcileManifests(ctx context.Context, kyma *v1beta2.Kyma,
	modules common.Modules,
) error {
	ssaStart := time.Now()
	baseLogger := logf.FromContext(ctx)

	results := make(chan error, len(modules))
	for _, module := range modules {
		go func(module *common.Module) {
			// Should not happen, but in case of NPE, we should stop process further.
			if module.Template == nil {
				results <- nil
				return
			}
			// Due to module template visibility change, some module previously deployed should be removed.
			if errors.Is(module.Template.Err, templatelookup.ErrTemplateNotAllowed) {
				results <- r.deleteManifest(ctx, module)
				return
			}
			// ModuleInStatus template in other error status should be ignored.
			if module.Template.Err != nil {
				results <- nil
				return
			}
			if err := r.updateManifest(ctx, kyma, module); err != nil {
				results <- fmt.Errorf("could not update module %s: %w", module.GetName(), err)
				return
			}
			module.Logger(baseLogger).V(log.DebugLevel).Info("successfully patched module")
			results <- nil
		}(module)
	}
	var errs []error
	for i := 0; i < len(modules); i++ {
		if err := <-results; err != nil {
			errs = append(errs, err)
		}
	}
	ssaFinish := time.Since(ssaStart)
	if len(errs) != 0 {
		errs = append(errs, fmt.Errorf("%w (after %s)", ErrServerSideApplyFailed, ssaFinish))
		return errors.Join(errs...)
	}
	baseLogger.V(log.DebugLevel).Info("ServerSideApply finished", "time", ssaFinish)
	return nil
}

func (r *Runner) getModule(ctx context.Context, module client.Object) error {
	err := r.Get(ctx, client.ObjectKey{Namespace: module.GetNamespace(), Name: module.GetName()}, module)
	if err != nil {
		return fmt.Errorf("failed to get module by name-namespace: %w", err)
	}
	return nil
}

func (r *Runner) updateManifest(ctx context.Context, kyma *v1beta2.Kyma,
	module *common.Module,
) error {
	if err := r.setupModule(module, kyma); err != nil {
		return err
	}
	obj, err := r.converter.ConvertToVersion(module.Manifest, r.versioner)
	if err != nil {
		return fmt.Errorf("failed to convert object to version: %w", err)
	}
	manifestObj, ok := obj.(*v1beta2.Manifest)
	if !ok {
		return commonerrs.ErrTypeAssert
	}

	moduleStatus := kyma.GetModuleStatusMap()[module.ModuleName]
<<<<<<< HEAD
	if err := r.doUpdateWithStrategy(ctx, kyma.Labels[shared.ManagedBy], module.Enabled,
=======
	if err := r.doUpdateWithStrategy(ctx, kyma.Labels[shared.ManagedBy], module,
>>>>>>> dc7ae44a
		manifestObj, moduleStatus); err != nil {
		return err
	}
	module.Manifest = manifestObj
	return nil
}

<<<<<<< HEAD
func (r *Runner) doUpdateWithStrategy(ctx context.Context, owner string, isEnabledModule bool,
=======
func (r *Runner) doUpdateWithStrategy(ctx context.Context, owner string, module *common.Module,
>>>>>>> dc7ae44a
	manifestObj *v1beta2.Manifest, kymaModuleStatus *v1beta2.ModuleStatus,
) error {
	manifestInCluster := &v1beta2.Manifest{}
	if err := r.Get(ctx, client.ObjectKey{
		Namespace: manifestObj.GetNamespace(),
		Name:      manifestObj.GetName(),
	}, manifestInCluster); err != nil {
		if !util.IsNotFound(err) {
			return fmt.Errorf("error get manifest %s: %w", client.ObjectKeyFromObject(manifestObj), err)
		}
		manifestInCluster = nil
	}

<<<<<<< HEAD
	if !NeedToUpdate(manifestInCluster, manifestObj, kymaModuleStatus) {
=======
	if !NeedToUpdate(manifestInCluster, manifestObj, kymaModuleStatus, module.Template.GetGeneration()) {
>>>>>>> dc7ae44a
		// Point to the current state from the cluster for the outside sync of the manifest
		*manifestObj = *manifestInCluster
		return nil
	}
<<<<<<< HEAD
	if isEnabledModule {
=======
	if module.Enabled {
>>>>>>> dc7ae44a
		return r.patchManifest(ctx, owner, manifestObj)
	}
	// For disabled module, the manifest CR is under deleting, in this case, we only update the spec when it's still not deleted.
	if err := r.updateAvailableManifestSpec(ctx, manifestObj); err != nil && !util.IsNotFound(err) {
		return err
	}
	return nil
}

func (r *Runner) patchManifest(ctx context.Context, owner string, manifestObj *v1beta2.Manifest) error {
	if err := r.Patch(ctx, manifestObj,
		client.Apply,
		client.FieldOwner(owner),
		client.ForceOwnership,
	); err != nil {
		return fmt.Errorf("error applying manifest %s: %w", client.ObjectKeyFromObject(manifestObj), err)
	}
	return nil
}

func (r *Runner) updateAvailableManifestSpec(ctx context.Context, manifestObj *v1beta2.Manifest) error {
	manifestInCluster := &v1beta2.Manifest{}
	if err := r.Get(ctx, client.ObjectKey{
		Namespace: manifestObj.GetNamespace(),
		Name:      manifestObj.GetName(),
	}, manifestInCluster); err != nil {
		return fmt.Errorf("error get manifest %s: %w", client.ObjectKeyFromObject(manifestObj), err)
	}
	manifestInCluster.Spec = manifestObj.Spec
	if err := r.Update(ctx, manifestInCluster); err != nil {
		return fmt.Errorf("error update manifest %s: %w", client.ObjectKeyFromObject(manifestObj), err)
	}
	return nil
}

<<<<<<< HEAD
func NeedToUpdate(manifestInCluster, manifestObj *v1beta2.Manifest, moduleStatus *v1beta2.ModuleStatus) bool {
	if manifestInCluster == nil || moduleStatus == nil { // moduleStatus is nil in case of mandatory module
		return true
	}

=======
func NeedToUpdate(manifestInCluster, manifestObj *v1beta2.Manifest, moduleStatus *v1beta2.ModuleStatus,
	moduleTemplateGeneration int64,
) bool {
	if manifestInCluster == nil || moduleStatus == nil { // moduleStatus is nil in case of mandatory module
		return true
	}
	if moduleStatus.Template != nil && moduleStatus.Template.GetGeneration() != moduleTemplateGeneration {
		return true
	}
>>>>>>> dc7ae44a
	return manifestObj.Spec.Version != moduleStatus.Version ||
		manifestObj.Labels[shared.ChannelLabel] != moduleStatus.Channel ||
		moduleStatus.State != manifestInCluster.Status.State
}

func (r *Runner) deleteManifest(ctx context.Context, module *common.Module) error {
	err := r.Delete(ctx, module.Manifest)
	if util.IsNotFound(err) {
		return nil
	}
	return fmt.Errorf("failed to delete manifest: %w", err)
}

func (r *Runner) setupModule(module *common.Module, kyma *v1beta2.Kyma) error {
	module.ApplyLabelsAndAnnotations(kyma)
	refs := module.GetOwnerReferences()
	if len(refs) == 0 {
		if err := controllerutil.SetControllerReference(kyma, module.Manifest, r.Scheme()); err != nil {
			return fmt.Errorf("error setting owner reference on component CR of type: %s for resource %s %w",
				module.GetName(), kyma.Name, err)
		}
	}

	return nil
}

func (r *Runner) SyncModuleStatus(ctx context.Context, kyma *v1beta2.Kyma, modules common.Modules,
	metrics ModuleMetrics,
) {
	updateModuleStatusFromExistingModules(modules, kyma)
	DeleteNoLongerExistingModuleStatus(ctx, kyma, r.getModule, metrics)
}

func updateModuleStatusFromExistingModules(
	modules common.Modules,
	kyma *v1beta2.Kyma,
) {
	moduleStatusMap := kyma.GetModuleStatusMap()

	for idx := range modules {
		module := modules[idx]
		moduleStatus, exists := moduleStatusMap[module.ModuleName]
		latestModuleStatus := generateModuleStatus(module, moduleStatus)
		if exists {
			*moduleStatus = latestModuleStatus
		} else {
			kyma.Status.Modules = append(kyma.Status.Modules, latestModuleStatus)
		}
	}
}

func generateModuleStatus(module *common.Module, existStatus *v1beta2.ModuleStatus) v1beta2.ModuleStatus {
	if errors.Is(module.Template.Err, templatelookup.ErrTemplateUpdateNotAllowed) {
		newModuleStatus := existStatus.DeepCopy()
		newModuleStatus.State = shared.StateWarning
		newModuleStatus.Message = module.Template.Err.Error()
		return *newModuleStatus
	}
	if errors.Is(module.Template.Err, templatelookup.ErrNoTemplatesInListResult) {
		return v1beta2.ModuleStatus{
			Name:    module.ModuleName,
			Channel: module.Template.DesiredChannel,
			FQDN:    module.FQDN,
			State:   shared.StateWarning,
			Message: module.Template.Err.Error(),
		}
	}
	if module.Template.Err != nil {
		return v1beta2.ModuleStatus{
			Name:    module.ModuleName,
			Channel: module.Template.DesiredChannel,
			FQDN:    module.FQDN,
			State:   shared.StateError,
			Message: module.Template.Err.Error(),
		}
	}
	manifestObject := module.Manifest
	manifestAPIVersion, manifestKind := manifestObject.GetObjectKind().GroupVersionKind().ToAPIVersionAndKind()
	templateAPIVersion, templateKind := module.Template.GetObjectKind().GroupVersionKind().ToAPIVersionAndKind()
	var moduleResource *v1beta2.TrackingObject
	if manifestObject.Spec.Resource != nil {
		moduleCRAPIVersion, moduleCRKind := manifestObject.Spec.Resource.
			GetObjectKind().GroupVersionKind().ToAPIVersionAndKind()
		moduleResource = &v1beta2.TrackingObject{
			PartialMeta: v1beta2.PartialMeta{
				Name:       manifestObject.Spec.Resource.GetName(),
				Namespace:  manifestObject.Spec.Resource.GetNamespace(),
				Generation: manifestObject.Spec.Resource.GetGeneration(),
			},
			TypeMeta: apimetav1.TypeMeta{Kind: moduleCRKind, APIVersion: moduleCRAPIVersion},
		}

		if module.Template.Annotations[shared.IsClusterScopedAnnotation] == shared.EnableLabelValue {
			moduleResource.PartialMeta.Namespace = ""
		}
	}

	return v1beta2.ModuleStatus{
		Name:    module.ModuleName,
		FQDN:    module.FQDN,
		State:   manifestObject.Status.State,
		Channel: module.Template.Spec.Channel,
		Version: manifestObject.Spec.Version,
		Manifest: &v1beta2.TrackingObject{
			PartialMeta: v1beta2.PartialMeta{
				Name:       manifestObject.GetName(),
				Namespace:  manifestObject.GetNamespace(),
				Generation: manifestObject.GetGeneration(),
			},
			TypeMeta: apimetav1.TypeMeta{Kind: manifestKind, APIVersion: manifestAPIVersion},
		},
		Template: &v1beta2.TrackingObject{
			PartialMeta: v1beta2.PartialMeta{
				Name:       module.Template.GetName(),
				Namespace:  module.Template.GetNamespace(),
				Generation: module.Template.GetGeneration(),
			},
			TypeMeta: apimetav1.TypeMeta{Kind: templateKind, APIVersion: templateAPIVersion},
		},
		Resource: moduleResource,
	}
}

func stateFromManifest(obj client.Object) shared.State {
	switch manifest := obj.(type) {
	case *v1beta2.Manifest:
		return manifest.Status.State
	case *unstructured.Unstructured:
		state, _, _ := unstructured.NestedString(manifest.Object, "status", "state")
		return shared.State(state)
	default:
		return ""
	}
}

func DeleteNoLongerExistingModuleStatus(ctx context.Context, kyma *v1beta2.Kyma, moduleFunc GetModuleFunc,
	metrics ModuleMetrics,
) {
	moduleStatusMap := kyma.GetModuleStatusMap()
	moduleStatus := kyma.GetNoLongerExistingModuleStatus()
	for idx := range moduleStatus {
		moduleStatus := moduleStatus[idx]
		if moduleStatus.Manifest == nil {
			if metrics != nil {
				metrics.RemoveModuleStateMetrics(kyma.Name, moduleStatus.Name)
			}
			delete(moduleStatusMap, moduleStatus.Name)
			continue
		}
		module := &unstructured.Unstructured{}
		module.SetGroupVersionKind(moduleStatus.Manifest.GroupVersionKind())
		module.SetName(moduleStatus.Manifest.GetName())
		module.SetNamespace(moduleStatus.Manifest.GetNamespace())
		err := moduleFunc(ctx, module)
		if util.IsNotFound(err) {
			if metrics != nil {
				metrics.RemoveModuleStateMetrics(kyma.Name, moduleStatus.Name)
			}
			delete(moduleStatusMap, moduleStatus.Name)
		} else {
			moduleStatus.State = stateFromManifest(module)
		}
	}
	kyma.Status.Modules = convertToNewModuleStatus(moduleStatusMap)
}

func convertToNewModuleStatus(moduleStatusMap map[string]*v1beta2.ModuleStatus) []v1beta2.ModuleStatus {
	newModuleStatus := make([]v1beta2.ModuleStatus, 0)
	for _, moduleStatus := range moduleStatusMap {
		newModuleStatus = append(newModuleStatus, *moduleStatus)
	}
	return newModuleStatus
}<|MERGE_RESOLUTION|>--- conflicted
+++ resolved
@@ -116,11 +116,7 @@
 	}
 
 	moduleStatus := kyma.GetModuleStatusMap()[module.ModuleName]
-<<<<<<< HEAD
-	if err := r.doUpdateWithStrategy(ctx, kyma.Labels[shared.ManagedBy], module.Enabled,
-=======
 	if err := r.doUpdateWithStrategy(ctx, kyma.Labels[shared.ManagedBy], module,
->>>>>>> dc7ae44a
 		manifestObj, moduleStatus); err != nil {
 		return err
 	}
@@ -128,11 +124,7 @@
 	return nil
 }
 
-<<<<<<< HEAD
-func (r *Runner) doUpdateWithStrategy(ctx context.Context, owner string, isEnabledModule bool,
-=======
 func (r *Runner) doUpdateWithStrategy(ctx context.Context, owner string, module *common.Module,
->>>>>>> dc7ae44a
 	manifestObj *v1beta2.Manifest, kymaModuleStatus *v1beta2.ModuleStatus,
 ) error {
 	manifestInCluster := &v1beta2.Manifest{}
@@ -146,20 +138,12 @@
 		manifestInCluster = nil
 	}
 
-<<<<<<< HEAD
-	if !NeedToUpdate(manifestInCluster, manifestObj, kymaModuleStatus) {
-=======
 	if !NeedToUpdate(manifestInCluster, manifestObj, kymaModuleStatus, module.Template.GetGeneration()) {
->>>>>>> dc7ae44a
 		// Point to the current state from the cluster for the outside sync of the manifest
 		*manifestObj = *manifestInCluster
 		return nil
 	}
-<<<<<<< HEAD
-	if isEnabledModule {
-=======
 	if module.Enabled {
->>>>>>> dc7ae44a
 		return r.patchManifest(ctx, owner, manifestObj)
 	}
 	// For disabled module, the manifest CR is under deleting, in this case, we only update the spec when it's still not deleted.
@@ -195,13 +179,6 @@
 	return nil
 }
 
-<<<<<<< HEAD
-func NeedToUpdate(manifestInCluster, manifestObj *v1beta2.Manifest, moduleStatus *v1beta2.ModuleStatus) bool {
-	if manifestInCluster == nil || moduleStatus == nil { // moduleStatus is nil in case of mandatory module
-		return true
-	}
-
-=======
 func NeedToUpdate(manifestInCluster, manifestObj *v1beta2.Manifest, moduleStatus *v1beta2.ModuleStatus,
 	moduleTemplateGeneration int64,
 ) bool {
@@ -211,7 +188,6 @@
 	if moduleStatus.Template != nil && moduleStatus.Template.GetGeneration() != moduleTemplateGeneration {
 		return true
 	}
->>>>>>> dc7ae44a
 	return manifestObj.Spec.Version != moduleStatus.Version ||
 		manifestObj.Labels[shared.ChannelLabel] != moduleStatus.Channel ||
 		moduleStatus.State != manifestInCluster.Status.State
