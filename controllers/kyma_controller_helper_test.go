package controllers_test

import (
	"context"
	"encoding/json"
	"errors"
	"fmt"

	"github.com/kyma-project/lifecycle-manager/api/v1beta2"
	sampleCRDv1beta2 "github.com/kyma-project/lifecycle-manager/config/samples/component-integration-installed/crd/v1beta2"
	declarative "github.com/kyma-project/lifecycle-manager/internal/declarative/v2"
	. "github.com/kyma-project/lifecycle-manager/pkg/testutils"
	"github.com/open-component-model/ocm/pkg/contexts/ocm/compdesc"
	k8serrors "k8s.io/apimachinery/pkg/api/errors"
	metav1 "k8s.io/apimachinery/pkg/apis/meta/v1"
	"k8s.io/apimachinery/pkg/apis/meta/v1/unstructured"
	"sigs.k8s.io/controller-runtime/pkg/client"

	. "github.com/onsi/ginkgo/v2"
	. "github.com/onsi/gomega"
)

var (
	ErrKymaNotFound          = errors.New("kyma not exists")
	ErrExpectedLabelNotReset = errors.New("expected label not reset")
)

func RegisterDefaultLifecycleForKyma(kyma *v1beta2.Kyma) {
	BeforeAll(func() {
		DeployModuleTemplates(ctx, controlPlaneClient, kyma, false)
	})

	AfterAll(func() {
		DeleteModuleTemplates(ctx, controlPlaneClient, kyma, false)
	})
	RegisterDefaultLifecycleForKymaWithoutTemplate(kyma)
}

func RegisterDefaultLifecycleForKymaWithoutTemplate(kyma *v1beta2.Kyma) {
	BeforeAll(func() {
		Eventually(controlPlaneClient.Create, Timeout, Interval).
			WithContext(ctx).
			WithArguments(kyma).Should(Succeed())
	})

	AfterAll(func() {
		Eventually(controlPlaneClient.Delete, Timeout, Interval).
			WithContext(ctx).
			WithArguments(kyma).Should(Succeed())
	})

	BeforeEach(func() {
		By("get latest kyma CR")
		Eventually(SyncKyma, Timeout, Interval).WithArguments(kyma).Should(Succeed())
	})
}

func SyncKyma(kyma *v1beta2.Kyma) error {
	err := controlPlaneClient.Get(ctx, client.ObjectKey{
		Name:      kyma.Name,
		Namespace: metav1.NamespaceDefault,
	}, kyma)
	// It might happen in some test case, kyma get deleted, if you need to make sure Kyma should exist,
	// write expected condition to check it specifically.
	return client.IgnoreNotFound(err)
}

func GetKymaState(kymaName string) (string, error) {
	createdKyma, err := GetKyma(ctx, controlPlaneClient, kymaName, "")
	if err != nil {
		return "", err
	}
	return string(createdKyma.Status.State), nil
}

func GetKymaConditions(kymaName string) func() []metav1.Condition {
	return func() []metav1.Condition {
		createdKyma, err := GetKyma(ctx, controlPlaneClient, kymaName, "")
		if err != nil {
			return []metav1.Condition{}
		}
		return createdKyma.Status.Conditions
	}
}

func UpdateModuleState(
	ctx context.Context, kyma *v1beta2.Kyma, module v1beta2.Module, state v1beta2.State,
) func() error {
	return func() error {
		kyma, err := GetKyma(ctx, controlPlaneClient, kyma.GetName(), kyma.GetNamespace())
		if err != nil {
			return err
		}
		return updateModuleState(kyma, module, state)
	}
}

func updateModuleState(kyma *v1beta2.Kyma, module v1beta2.Module, state v1beta2.State) error {
	component, err := getModule(kyma, module)
	if err != nil {
		return err
	}
	component.Status.State = declarative.State(state)
	return k8sManager.GetClient().Status().Update(ctx, component)
}

func ModuleExists(ctx context.Context, kyma *v1beta2.Kyma, module v1beta2.Module) func() error {
	return func() error {
		kyma, err := GetKyma(ctx, controlPlaneClient, kyma.Name, kyma.Namespace)
		if err != nil {
			return err
		}
		_, err = getModule(kyma, module)
		return err
	}
}

func UpdateRemoteModule(
	ctx context.Context,
	client client.Client,
	kyma *v1beta2.Kyma,
	modules []v1beta2.Module,
) func() error {
	return func() error {
		kyma, err := GetKyma(ctx, client, kyma.Name, kyma.Namespace)
		if err != nil {
			return err
		}
		kyma.Spec.Modules = modules
		return client.Update(ctx, kyma)
	}
}

func UpdateKymaLabel(
	ctx context.Context,
	client client.Client,
	kyma *v1beta2.Kyma,
	labelKey,
	labelValue string,
) func() error {
	return func() error {
		kyma, err := GetKyma(ctx, client, kyma.Name, kyma.Namespace)
		if err != nil {
			return err
		}
		kyma.Labels[labelKey] = labelValue
		return client.Update(ctx, kyma)
	}
}

func ModuleNotExist(ctx context.Context, kyma *v1beta2.Kyma, module v1beta2.Module) func() error {
	return func() error {
		kyma, err := GetKyma(ctx, controlPlaneClient, kyma.GetName(), kyma.GetNamespace())
		if err != nil {
			return err
		}
		_, err = getModule(kyma, module)
		if k8serrors.IsNotFound(err) {
			return nil
		}
		return err
	}
}

func KCPModuleExistWithOverwrites(kyma *v1beta2.Kyma, module v1beta2.Module) string {
	kyma, err := GetKyma(ctx, controlPlaneClient, kyma.GetName(), kyma.GetNamespace())
	Expect(err).ToNot(HaveOccurred())
	moduleInCluster, err := getModule(kyma, module)
	Expect(err).ToNot(HaveOccurred())
	manifestSpec := moduleInCluster.Spec
	body, err := json.Marshal(manifestSpec.Resource.Object["spec"])
	Expect(err).ToNot(HaveOccurred())
	kcpModuleSpec := sampleCRDv1beta2.KCPModuleSpec{}
	err = json.Unmarshal(body, &kcpModuleSpec)
	Expect(err).ToNot(HaveOccurred())
	return kcpModuleSpec.InitKey
}

func getModule(kyma *v1beta2.Kyma, module v1beta2.Module) (*v1beta2.Manifest, error) {
	for _, moduleStatus := range kyma.Status.Modules {
		if moduleStatus.Name == module.Name {
			component := &v1beta2.Manifest{}
			err := controlPlaneClient.Get(
				ctx, client.ObjectKey{
					Namespace: moduleStatus.Manifest.GetNamespace(),
					Name:      moduleStatus.Manifest.GetName(),
				}, component,
			)
			if err != nil {
				return nil, err
			}
			return component, nil
		}
	}
	return nil, fmt.Errorf(
		"no module status mapping exists for module %s: %w", module.Name,
		k8serrors.NewNotFound(v1beta2.GroupVersionResource.GroupResource(), module.Name),
	)
}

func GetModuleTemplate(name string, clnt client.Client, kyma *v1beta2.Kyma) (*v1beta2.ModuleTemplate, error) {
	moduleTemplateInCluster := &v1beta2.ModuleTemplate{}
	moduleTemplateInCluster.SetNamespace(kyma.Namespace)
	moduleTemplateInCluster.SetName(name)
	err := clnt.Get(ctx, client.ObjectKeyFromObject(moduleTemplateInCluster), moduleTemplateInCluster)
	if err != nil {
		return nil, err
	}
	return moduleTemplateInCluster, nil
}

<<<<<<< HEAD
func KymaExists(clnt client.Client, name, namespace string) error {
	_, err := GetKyma(ctx, clnt, name, namespace)
	if k8serrors.IsNotFound(err) {
		return ErrKymaNotFound
=======
func KymaExists(remoteClient client.Client, name, namespace string) func() error {
	return func() error {
		_, err := GetKyma(ctx, remoteClient, name, namespace)
		return err
	}
}

func ModuleTemplatesExist(clnt client.Client, kyma *v1beta1.Kyma, remote bool) func() error {
	return func() error {
		for _, module := range kyma.Spec.Modules {
			if _, err := GetModuleTemplate(module.Name, clnt, kyma, remote); err != nil {
				return err
			}
		}

		return nil
	}
}

func ModuleTemplateExist(client client.Client, kyma *v1beta1.Kyma, template *v1beta1.ModuleTemplate) func() bool {
	return func() bool {
		err := getModuleTemplate(client, template, kyma, true)
		return k8serrors.IsNotFound(err)
	}
}

func GetModuleTemplatesLabelCount(clnt client.Client, kyma *v1beta1.Kyma, remote bool) (int, error) {
	module := kyma.Spec.Modules[0]
	template, err := GetModuleTemplate(module.Name, clnt, kyma, remote)
	if err != nil {
		return 0, err
	}
	descriptor, err := template.Spec.GetDescriptor()
	if err != nil {
		return 0, err
	}

	return len(descriptor.GetLabels()), nil
}

var ErrUnwantedChangesFound = errors.New("unwanted changes found")

func ModuleTemplatesVerifyUnwantedLabel(
	clnt client.Client, kyma *v1beta1.Kyma, unwantedLabel ocmv1.Label, remote bool,
) func() error {
	return func() error {
		for _, module := range kyma.Spec.Modules {
			descriptor, err := getModuleDescriptor(module, clnt, kyma, remote)
			if err != nil {
				return err
			}
			labels := descriptor.GetLabels()
			_, ok := labels.Get(unwantedLabel.Name)
			if ok {
				return ErrUnwantedChangesFound
			}
		}
		return nil
>>>>>>> 5675d90d
	}
	return nil
}

func ModuleTemplatesExist(clnt client.Client, kyma *v1beta2.Kyma) func() error {
	return func() error {
		for _, module := range kyma.Spec.Modules {
			if _, err := GetModuleTemplate(module.Name, clnt, kyma); err != nil {
				return err
			}
		}

		return nil
	}
}

<<<<<<< HEAD
func deleteModule(kyma *v1beta2.Kyma, module v1beta2.Module) func() error {
=======
func getModuleDescriptor(module v1beta1.Module, clnt client.Client, kyma *v1beta1.Kyma, remote bool,
) (*v1beta1.Descriptor, error) {
	template, err := GetModuleTemplate(module.Name, clnt, kyma, remote)
	if err != nil {
		return nil, err
	}
	return template.Spec.GetDescriptor(compdesc.DefaultJSONLCodec)
}

func getModuleTemplate(clnt client.Client, template *v1beta1.ModuleTemplate, kyma *v1beta1.Kyma, remote bool) error {
	if remote && kyma.Spec.Sync.Namespace != "" {
		template.SetNamespace(kyma.Spec.Sync.Namespace)
	}
	return clnt.Get(ctx, client.ObjectKeyFromObject(template), template)
}

func deleteModule(kyma *v1beta1.Kyma, module v1beta1.Module) func() error {
>>>>>>> 5675d90d
	return func() error {
		component, err := getModule(kyma, module)
		if k8serrors.IsNotFound(err) {
			return nil
		}
		return client.IgnoreNotFound(controlPlaneClient.Delete(ctx, component))
	}
}

func UpdateKymaModuleChannels(kymaName, channel string) error {
	kyma, err := GetKyma(ctx, controlPlaneClient, kymaName, "")
	if err != nil {
		return err
	}
	for i := range kyma.Spec.Modules {
		kyma.Spec.Modules[i].Channel = channel
	}
	return controlPlaneClient.Update(ctx, kyma)
}

var ErrTemplateInfoChannelMismatch = errors.New("mismatch in template info channel")

func TemplateInfosMatchChannel(kymaName, channel string) error {
	kyma, err := GetKyma(ctx, controlPlaneClient, kymaName, "")
	if err != nil {
		return err
	}
	for i := range kyma.Status.Modules {
		if kyma.Status.Modules[i].Channel != channel {
			return fmt.Errorf(
				"%w: %s should be %s",
				ErrTemplateInfoChannelMismatch, kyma.Status.Modules[i].Channel, channel,
			)
		}
	}
	return nil
}

func CreateModuleTemplateSetsForKyma(modules []v1beta2.Module, modifiedVersion, channel string) error {
	for _, module := range modules {
		template, err := ModuleTemplateFactory(module, unstructured.Unstructured{}, false)
		if err != nil {
			return err
		}

		descriptor, err := template.Spec.GetDescriptor()
		if err != nil {
			return err
		}
		descriptor.Version = modifiedVersion
		newDescriptor, err := compdesc.Encode(descriptor.ComponentDescriptor, compdesc.DefaultJSONLCodec)
		if err != nil {
			return err
		}
		template.Spec.Descriptor.Raw = newDescriptor
		template.Spec.Channel = channel
		template.Name = fmt.Sprintf("%s-%s", template.Name, channel)
		if err := controlPlaneClient.Create(ctx, template); err != nil {
			return err
		}
	}
	return nil
}<|MERGE_RESOLUTION|>--- conflicted
+++ resolved
@@ -198,10 +198,18 @@
 	)
 }
 
-func GetModuleTemplate(name string, clnt client.Client, kyma *v1beta2.Kyma) (*v1beta2.ModuleTemplate, error) {
+func GetModuleTemplate(name string,
+	clnt client.Client,
+	kyma *v1beta2.Kyma,
+	remote bool,
+) (*v1beta2.ModuleTemplate, error) {
 	moduleTemplateInCluster := &v1beta2.ModuleTemplate{}
 	moduleTemplateInCluster.SetNamespace(kyma.Namespace)
 	moduleTemplateInCluster.SetName(name)
+	if remote {
+		moduleTemplateInCluster.SetNamespace(kyma.Namespace)
+	}
+
 	err := clnt.Get(ctx, client.ObjectKeyFromObject(moduleTemplateInCluster), moduleTemplateInCluster)
 	if err != nil {
 		return nil, err
@@ -209,20 +217,15 @@
 	return moduleTemplateInCluster, nil
 }
 
-<<<<<<< HEAD
 func KymaExists(clnt client.Client, name, namespace string) error {
 	_, err := GetKyma(ctx, clnt, name, namespace)
 	if k8serrors.IsNotFound(err) {
 		return ErrKymaNotFound
-=======
-func KymaExists(remoteClient client.Client, name, namespace string) func() error {
-	return func() error {
-		_, err := GetKyma(ctx, remoteClient, name, namespace)
-		return err
-	}
-}
-
-func ModuleTemplatesExist(clnt client.Client, kyma *v1beta1.Kyma, remote bool) func() error {
+	}
+	return nil
+}
+
+func ModuleTemplatesExist(clnt client.Client, kyma *v1beta2.Kyma, remote bool) func() error {
 	return func() error {
 		for _, module := range kyma.Spec.Modules {
 			if _, err := GetModuleTemplate(module.Name, clnt, kyma, remote); err != nil {
@@ -234,83 +237,21 @@
 	}
 }
 
-func ModuleTemplateExist(client client.Client, kyma *v1beta1.Kyma, template *v1beta1.ModuleTemplate) func() bool {
+func ModuleTemplateExist(client client.Client, kyma *v1beta2.Kyma, template *v1beta2.ModuleTemplate) func() bool {
 	return func() bool {
 		err := getModuleTemplate(client, template, kyma, true)
 		return k8serrors.IsNotFound(err)
 	}
 }
 
-func GetModuleTemplatesLabelCount(clnt client.Client, kyma *v1beta1.Kyma, remote bool) (int, error) {
-	module := kyma.Spec.Modules[0]
-	template, err := GetModuleTemplate(module.Name, clnt, kyma, remote)
-	if err != nil {
-		return 0, err
-	}
-	descriptor, err := template.Spec.GetDescriptor()
-	if err != nil {
-		return 0, err
-	}
-
-	return len(descriptor.GetLabels()), nil
-}
-
-var ErrUnwantedChangesFound = errors.New("unwanted changes found")
-
-func ModuleTemplatesVerifyUnwantedLabel(
-	clnt client.Client, kyma *v1beta1.Kyma, unwantedLabel ocmv1.Label, remote bool,
-) func() error {
-	return func() error {
-		for _, module := range kyma.Spec.Modules {
-			descriptor, err := getModuleDescriptor(module, clnt, kyma, remote)
-			if err != nil {
-				return err
-			}
-			labels := descriptor.GetLabels()
-			_, ok := labels.Get(unwantedLabel.Name)
-			if ok {
-				return ErrUnwantedChangesFound
-			}
-		}
-		return nil
->>>>>>> 5675d90d
-	}
-	return nil
-}
-
-func ModuleTemplatesExist(clnt client.Client, kyma *v1beta2.Kyma) func() error {
-	return func() error {
-		for _, module := range kyma.Spec.Modules {
-			if _, err := GetModuleTemplate(module.Name, clnt, kyma); err != nil {
-				return err
-			}
-		}
-
-		return nil
-	}
-}
-
-<<<<<<< HEAD
+func getModuleTemplate(clnt client.Client, template *v1beta2.ModuleTemplate, kyma *v1beta2.Kyma, remote bool) error {
+	if remote {
+		template.SetNamespace(kyma.Namespace)
+	}
+	return clnt.Get(ctx, client.ObjectKeyFromObject(template), template)
+}
+
 func deleteModule(kyma *v1beta2.Kyma, module v1beta2.Module) func() error {
-=======
-func getModuleDescriptor(module v1beta1.Module, clnt client.Client, kyma *v1beta1.Kyma, remote bool,
-) (*v1beta1.Descriptor, error) {
-	template, err := GetModuleTemplate(module.Name, clnt, kyma, remote)
-	if err != nil {
-		return nil, err
-	}
-	return template.Spec.GetDescriptor(compdesc.DefaultJSONLCodec)
-}
-
-func getModuleTemplate(clnt client.Client, template *v1beta1.ModuleTemplate, kyma *v1beta1.Kyma, remote bool) error {
-	if remote && kyma.Spec.Sync.Namespace != "" {
-		template.SetNamespace(kyma.Spec.Sync.Namespace)
-	}
-	return clnt.Get(ctx, client.ObjectKeyFromObject(template), template)
-}
-
-func deleteModule(kyma *v1beta1.Kyma, module v1beta1.Module) func() error {
->>>>>>> 5675d90d
 	return func() error {
 		component, err := getModule(kyma, module)
 		if k8serrors.IsNotFound(err) {
