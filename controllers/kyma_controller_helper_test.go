package controllers_test

import (
	"context"
	"encoding/json"
	"errors"
	"fmt"

	"github.com/kyma-project/lifecycle-manager/api/v1beta2"
	declarative "github.com/kyma-project/lifecycle-manager/internal/declarative/v2"
	. "github.com/kyma-project/lifecycle-manager/pkg/testutils"
	"github.com/open-component-model/ocm/pkg/contexts/ocm/compdesc"
	k8serrors "k8s.io/apimachinery/pkg/api/errors"
	metav1 "k8s.io/apimachinery/pkg/apis/meta/v1"
	"k8s.io/apimachinery/pkg/apis/meta/v1/unstructured"
	"sigs.k8s.io/controller-runtime/pkg/client"

	. "github.com/onsi/ginkgo/v2"
	. "github.com/onsi/gomega"
)

<<<<<<< HEAD
func RegisterDefaultLifecycleForKyma(kyma *v1beta2.Kyma) {
=======
var (
	ErrKymaNotFound          = errors.New("kyma not exists")
	ErrExpectedLabelNotReset = errors.New("expected label not reset")
)

func RegisterDefaultLifecycleForKyma(kyma *v1beta1.Kyma) {
>>>>>>> 6447b5b2
	BeforeAll(func() {
		DeployModuleTemplates(ctx, controlPlaneClient, kyma, false)
	})

	AfterAll(func() {
		DeleteModuleTemplates(ctx, controlPlaneClient, kyma, false)
	})
	RegisterDefaultLifecycleForKymaWithoutTemplate(kyma)
}

func RegisterDefaultLifecycleForKymaWithoutTemplate(kyma *v1beta2.Kyma) {
	BeforeAll(func() {
		Eventually(controlPlaneClient.Create, Timeout, Interval).
			WithContext(ctx).
			WithArguments(kyma).Should(Succeed())
	})

	AfterAll(func() {
		Eventually(controlPlaneClient.Delete, Timeout, Interval).
			WithContext(ctx).
			WithArguments(kyma).Should(Succeed())
	})

	BeforeEach(func() {
		By("get latest kyma CR")
		Eventually(SyncKyma, Timeout, Interval).WithArguments(kyma).Should(Succeed())
	})
}

func SyncKyma(kyma *v1beta2.Kyma) error {
	err := controlPlaneClient.Get(ctx, client.ObjectKey{
		Name:      kyma.Name,
		Namespace: metav1.NamespaceDefault,
	}, kyma)
	// It might happen in some test case, kyma get deleted, if you need to make sure Kyma should exist,
	// write expected condition to check it specifically.
	return client.IgnoreNotFound(err)
}

func GetKymaState(kymaName string) (string, error) {
	createdKyma, err := GetKyma(ctx, controlPlaneClient, kymaName, "")
	if err != nil {
		return "", err
	}
	return string(createdKyma.Status.State), nil
}

func GetKymaConditions(kymaName string) func() []metav1.Condition {
	return func() []metav1.Condition {
		createdKyma, err := GetKyma(ctx, controlPlaneClient, kymaName, "")
		if err != nil {
			return []metav1.Condition{}
		}
		return createdKyma.Status.Conditions
	}
}

func UpdateModuleState(
	ctx context.Context, kyma *v1beta2.Kyma, module v1beta2.Module, state v1beta2.State,
) func() error {
	return func() error {
		kyma, err := GetKyma(ctx, controlPlaneClient, kyma.GetName(), kyma.GetNamespace())
		if err != nil {
			return err
		}
		return updateModuleState(kyma, module, state)
	}
}

func updateModuleState(kyma *v1beta2.Kyma, module v1beta2.Module, state v1beta2.State) error {
	component, err := getModule(kyma, module)
	if err != nil {
		return err
	}
	component.Status.State = declarative.State(state)
	return k8sManager.GetClient().Status().Update(ctx, component)
}

func ModuleExists(ctx context.Context, kyma *v1beta2.Kyma, module v1beta2.Module) func() error {
	return func() error {
		kyma, err := GetKyma(ctx, controlPlaneClient, kyma.Name, kyma.Namespace)
		if err != nil {
			return err
		}
		_, err = getModule(kyma, module)
		return err
	}
}

func UpdateRemoteModule(
	ctx context.Context,
	client client.Client,
	kyma *v1beta2.Kyma,
	modules []v1beta2.Module,
) func() error {
	return func() error {
		kyma, err := GetKyma(ctx, client, kyma.Name, kyma.Namespace)
		if err != nil {
			return err
		}
		kyma.Spec.Modules = modules
		return client.Update(ctx, kyma)
	}
}

func UpdateKymaLabel(
	ctx context.Context,
	client client.Client,
	kyma *v1beta2.Kyma,
	labelKey,
	labelValue string,
) func() error {
	return func() error {
		kyma, err := GetKyma(ctx, client, kyma.Name, kyma.Namespace)
		if err != nil {
			return err
		}
		kyma.Labels[labelKey] = labelValue
		return client.Update(ctx, kyma)
	}
}

func ModuleNotExist(ctx context.Context, kyma *v1beta2.Kyma, module v1beta2.Module) func() error {
	return func() error {
		kyma, err := GetKyma(ctx, controlPlaneClient, kyma.GetName(), kyma.GetNamespace())
		if err != nil {
			return err
		}
		_, err = getModule(kyma, module)
		if k8serrors.IsNotFound(err) {
			return nil
		}
		return err
	}
}

func SKRModuleExistWithOverwrites(kyma *v1beta2.Kyma, module v1beta2.Module) string {
	kyma, err := GetKyma(ctx, controlPlaneClient, kyma.GetName(), kyma.GetNamespace())
	Expect(err).ToNot(HaveOccurred())
	moduleInCluster, err := getModule(kyma, module)
	Expect(err).ToNot(HaveOccurred())
	manifestSpec := moduleInCluster.Spec
	body, err := json.Marshal(manifestSpec.Resource.Object["spec"])
	Expect(err).ToNot(HaveOccurred())
	skrModuleSpec := sampleCRDv1beta2.SKRModuleSpec{}
	err = json.Unmarshal(body, &skrModuleSpec)
	Expect(err).ToNot(HaveOccurred())
	return skrModuleSpec.InitKey
}

func getModule(kyma *v1beta2.Kyma, module v1beta2.Module) (*v1beta2.Manifest, error) {
	for _, moduleStatus := range kyma.Status.Modules {
		if moduleStatus.Name == module.Name {
			component := &v1beta2.Manifest{}
			err := controlPlaneClient.Get(
				ctx, client.ObjectKey{
					Namespace: moduleStatus.Manifest.GetNamespace(),
					Name:      moduleStatus.Manifest.GetName(),
				}, component,
			)
			if err != nil {
				return nil, err
			}
			return component, nil
		}
	}
	return nil, fmt.Errorf(
		"no module status mapping exists for module %s: %w", module.Name,
		k8serrors.NewNotFound(v1beta2.GroupVersionResource.GroupResource(), module.Name),
	)
}

func GetModuleTemplate(name string,
	clnt client.Client,
	kyma *v1beta2.Kyma,
	remote bool,
) (*v1beta2.ModuleTemplate, error) {
	moduleTemplateInCluster := &v1beta2.ModuleTemplate{}
	moduleTemplateInCluster.SetNamespace(metav1.NamespaceDefault)
	moduleTemplateInCluster.SetName(name)
	if remote && kyma.Spec.Sync.Namespace != "" {
		moduleTemplateInCluster.SetNamespace(kyma.Spec.Sync.Namespace)
	}
	err := clnt.Get(ctx, client.ObjectKeyFromObject(moduleTemplateInCluster), moduleTemplateInCluster)
	if err != nil {
		return nil, err
	}
	return moduleTemplateInCluster, nil
}

func KymaExists(clnt client.Client, name, namespace string) error {
	_, err := GetKyma(ctx, clnt, name, namespace)
	if k8serrors.IsNotFound(err) {
		return ErrKymaNotFound
	}
	return nil
}

func ModuleTemplatesExist(clnt client.Client, kyma *v1beta2.Kyma, remote bool) func() error {
	return func() error {
		for _, module := range kyma.Spec.Modules {
			if _, err := GetModuleTemplate(module.Name, clnt, kyma, remote); err != nil {
				return err
			}
		}

		return nil
	}
}

<<<<<<< HEAD
func GetModuleTemplatesLabelCount(clnt client.Client, kyma *v1beta2.Kyma, remote bool) (int, error) {
	module := kyma.Spec.Modules[0]
	template, err := GetModuleTemplate(module.Name, clnt, kyma, remote)
	if err != nil {
		return 0, err
	}
	descriptor, err := template.Spec.GetDescriptor()
	if err != nil {
		return 0, err
	}

	return len(descriptor.GetLabels()), nil
}

var ErrUnwantedChangesFound = errors.New("unwanted changes found")

func ModuleTemplatesVerifyUnwantedLabel(
	clnt client.Client, kyma *v1beta2.Kyma, unwantedLabel ocmv1.Label, remote bool,
) func() error {
	return func() error {
		for _, module := range kyma.Spec.Modules {
			descriptor, err := getModuleDescriptor(module, clnt, kyma, remote)
			if err != nil {
				return err
			}
			labels := descriptor.GetLabels()
			_, ok := labels.Get(unwantedLabel.Name)
			if ok {
				return ErrUnwantedChangesFound
			}
		}
		return nil
	}
}

func ModifyModuleTemplateSpecThroughLabels(
	clnt client.Client,
	kyma *v1beta2.Kyma,
	unwantedLabel ocmv1.Label,
	remote bool,
) func() error {
	return func() error {
		for _, module := range kyma.Spec.Modules {
			template, err := GetModuleTemplate(module.Name, clnt, kyma, remote)
			if err != nil {
				return err
			}

			descriptor, err := template.Spec.GetDescriptor()
			if err != nil {
				return err
			}
			labels := descriptor.GetLabels()
			err = labels.Set(unwantedLabel.Name, unwantedLabel.Value, ocmv1.WithVersion(unwantedLabel.Version))
			if err != nil {
				return err
			}
			descriptor.SetLabels(labels)
			newDescriptor, err := compdesc.Encode(descriptor.ComponentDescriptor, compdesc.DefaultJSONLCodec)
			Expect(err).ToNot(HaveOccurred())
			template.Spec.Descriptor.Raw = newDescriptor

			if err := runtimeClient.Update(ctx, template); err != nil {
				return err
			}
		}

		return nil
	}
}

func getModuleDescriptor(module v1beta2.Module, clnt client.Client, kyma *v1beta2.Kyma, remote bool,
) (*v1beta2.Descriptor, error) {
	template, err := GetModuleTemplate(module.Name, clnt, kyma, remote)
	if err != nil {
		return nil, err
	}
	return template.Spec.GetDescriptor(compdesc.DefaultJSONLCodec)
}

func deleteModule(kyma *v1beta2.Kyma, module v1beta2.Module) func() error {
=======
func deleteModule(kyma *v1beta1.Kyma, module v1beta1.Module) func() error {
>>>>>>> 6447b5b2
	return func() error {
		component, err := getModule(kyma, module)
		if k8serrors.IsNotFound(err) {
			return nil
		}
		return client.IgnoreNotFound(controlPlaneClient.Delete(ctx, component))
	}
}

func UpdateKymaModuleChannels(kymaName, channel string) error {
	kyma, err := GetKyma(ctx, controlPlaneClient, kymaName, "")
	if err != nil {
		return err
	}
	for i := range kyma.Spec.Modules {
		kyma.Spec.Modules[i].Channel = channel
	}
	return controlPlaneClient.Update(ctx, kyma)
}

var ErrTemplateInfoChannelMismatch = errors.New("mismatch in template info channel")

func TemplateInfosMatchChannel(kymaName, channel string) error {
	kyma, err := GetKyma(ctx, controlPlaneClient, kymaName, "")
	if err != nil {
		return err
	}
	for i := range kyma.Status.Modules {
		if kyma.Status.Modules[i].Channel != channel {
			return fmt.Errorf(
				"%w: %s should be %s",
				ErrTemplateInfoChannelMismatch, kyma.Status.Modules[i].Channel, channel,
			)
		}
	}
	return nil
}

func CreateModuleTemplateSetsForKyma(modules []v1beta2.Module, modifiedVersion, channel string) error {
	for _, module := range modules {
		template, err := ModuleTemplateFactory(module, unstructured.Unstructured{}, false)
		if err != nil {
			return err
		}

		descriptor, err := template.Spec.GetDescriptor()
		if err != nil {
			return err
		}
		descriptor.Version = modifiedVersion
		newDescriptor, err := compdesc.Encode(descriptor.ComponentDescriptor, compdesc.DefaultJSONLCodec)
		if err != nil {
			return err
		}
		template.Spec.Descriptor.Raw = newDescriptor
		template.Spec.Channel = channel
		template.Name = fmt.Sprintf("%s-%s", template.Name, channel)
		if err := controlPlaneClient.Create(ctx, template); err != nil {
			return err
		}
	}
	return nil
}<|MERGE_RESOLUTION|>--- conflicted
+++ resolved
@@ -19,16 +19,12 @@
 	. "github.com/onsi/gomega"
 )
 
-<<<<<<< HEAD
-func RegisterDefaultLifecycleForKyma(kyma *v1beta2.Kyma) {
-=======
 var (
 	ErrKymaNotFound          = errors.New("kyma not exists")
 	ErrExpectedLabelNotReset = errors.New("expected label not reset")
 )
 
-func RegisterDefaultLifecycleForKyma(kyma *v1beta1.Kyma) {
->>>>>>> 6447b5b2
+func RegisterDefaultLifecycleForKyma(kyma *v1beta2.Kyma) {
 	BeforeAll(func() {
 		DeployModuleTemplates(ctx, controlPlaneClient, kyma, false)
 	})
@@ -239,91 +235,7 @@
 	}
 }
 
-<<<<<<< HEAD
-func GetModuleTemplatesLabelCount(clnt client.Client, kyma *v1beta2.Kyma, remote bool) (int, error) {
-	module := kyma.Spec.Modules[0]
-	template, err := GetModuleTemplate(module.Name, clnt, kyma, remote)
-	if err != nil {
-		return 0, err
-	}
-	descriptor, err := template.Spec.GetDescriptor()
-	if err != nil {
-		return 0, err
-	}
-
-	return len(descriptor.GetLabels()), nil
-}
-
-var ErrUnwantedChangesFound = errors.New("unwanted changes found")
-
-func ModuleTemplatesVerifyUnwantedLabel(
-	clnt client.Client, kyma *v1beta2.Kyma, unwantedLabel ocmv1.Label, remote bool,
-) func() error {
-	return func() error {
-		for _, module := range kyma.Spec.Modules {
-			descriptor, err := getModuleDescriptor(module, clnt, kyma, remote)
-			if err != nil {
-				return err
-			}
-			labels := descriptor.GetLabels()
-			_, ok := labels.Get(unwantedLabel.Name)
-			if ok {
-				return ErrUnwantedChangesFound
-			}
-		}
-		return nil
-	}
-}
-
-func ModifyModuleTemplateSpecThroughLabels(
-	clnt client.Client,
-	kyma *v1beta2.Kyma,
-	unwantedLabel ocmv1.Label,
-	remote bool,
-) func() error {
-	return func() error {
-		for _, module := range kyma.Spec.Modules {
-			template, err := GetModuleTemplate(module.Name, clnt, kyma, remote)
-			if err != nil {
-				return err
-			}
-
-			descriptor, err := template.Spec.GetDescriptor()
-			if err != nil {
-				return err
-			}
-			labels := descriptor.GetLabels()
-			err = labels.Set(unwantedLabel.Name, unwantedLabel.Value, ocmv1.WithVersion(unwantedLabel.Version))
-			if err != nil {
-				return err
-			}
-			descriptor.SetLabels(labels)
-			newDescriptor, err := compdesc.Encode(descriptor.ComponentDescriptor, compdesc.DefaultJSONLCodec)
-			Expect(err).ToNot(HaveOccurred())
-			template.Spec.Descriptor.Raw = newDescriptor
-
-			if err := runtimeClient.Update(ctx, template); err != nil {
-				return err
-			}
-		}
-
-		return nil
-	}
-}
-
-func getModuleDescriptor(module v1beta2.Module, clnt client.Client, kyma *v1beta2.Kyma, remote bool,
-) (*v1beta2.Descriptor, error) {
-	template, err := GetModuleTemplate(module.Name, clnt, kyma, remote)
-	if err != nil {
-		return nil, err
-	}
-	return template.Spec.GetDescriptor(compdesc.DefaultJSONLCodec)
-}
-
 func deleteModule(kyma *v1beta2.Kyma, module v1beta2.Module) func() error {
-=======
-func deleteModule(kyma *v1beta1.Kyma, module v1beta1.Module) func() error {
->>>>>>> 6447b5b2
 	return func() error {
 		component, err := getModule(kyma, module)
 		if k8serrors.IsNotFound(err) {
