package controllers_test

import (
	"context"
	"encoding/json"
	"errors"
	"fmt"

	declarative "github.com/kyma-project/lifecycle-manager/internal/declarative/v2"
	. "github.com/kyma-project/lifecycle-manager/pkg/testutils"
	"github.com/open-component-model/ocm/pkg/contexts/ocm/compdesc"
	ocmv1 "github.com/open-component-model/ocm/pkg/contexts/ocm/compdesc/meta/v1"

	k8serrors "k8s.io/apimachinery/pkg/api/errors"
	metav1 "k8s.io/apimachinery/pkg/apis/meta/v1"
	"k8s.io/apimachinery/pkg/apis/meta/v1/unstructured"
	"sigs.k8s.io/controller-runtime/pkg/client"

	"github.com/kyma-project/lifecycle-manager/api/v1beta1"
	sampleCRDv1beta1 "github.com/kyma-project/lifecycle-manager/config/samples/component-integration-installed/crd/v1beta1"

	. "github.com/onsi/ginkgo/v2"
	. "github.com/onsi/gomega"
)

func RegisterDefaultLifecycleForKyma(kyma *v1beta1.Kyma) {
	BeforeAll(func() {
		Eventually(controlPlaneClient.Create(ctx, kyma), Timeout, Interval).Should(Succeed())
		DeployModuleTemplates(ctx, controlPlaneClient, kyma, false)
	})

	AfterAll(func() {
		Eventually(controlPlaneClient.Delete(ctx, kyma), Timeout, Interval).Should(Succeed())
		DeleteModuleTemplates(ctx, controlPlaneClient, kyma, false)
	})

	BeforeEach(func() {
		By("get latest kyma CR")
		Eventually(SyncKyma(kyma), Timeout, Interval).Should(Succeed())
	})
}

func SyncKyma(kyma *v1beta1.Kyma) error {
	err := controlPlaneClient.Get(ctx, client.ObjectKey{
		Name:      kyma.Name,
		Namespace: metav1.NamespaceDefault,
	}, kyma)
	// It might happen in some test case, kyma get deleted, if you need to make sure Kyma should exist,
	// write expected condition to check it specifically.
	return client.IgnoreNotFound(err)
}

func GetKymaState(kymaName string) (string, error) {
	createdKyma, err := GetKyma(ctx, controlPlaneClient, kymaName, "")
	if err != nil {
		return "", err
	}
	return string(createdKyma.Status.State), nil
}

func GetKymaConditions(kymaName string) func() []metav1.Condition {
	return func() []metav1.Condition {
		createdKyma, err := GetKyma(ctx, controlPlaneClient, kymaName, "")
		if err != nil {
			return []metav1.Condition{}
		}
		return createdKyma.Status.Conditions
	}
}

func UpdateModuleState(
	ctx context.Context, kyma *v1beta1.Kyma, module v1beta1.Module, state v1beta1.State,
) func() error {
	return func() error {
		kyma, err := GetKyma(ctx, controlPlaneClient, kyma.GetName(), kyma.GetNamespace())
		if err != nil {
			return err
		}
		return updateModuleState(kyma, module, state)
	}
}

func updateModuleState(kyma *v1beta1.Kyma, module v1beta1.Module, state v1beta1.State) error {
	component, err := getModule(kyma, module)
	if err != nil {
		return err
	}
	component.Status.State = declarative.State(state)
	return k8sManager.GetClient().Status().Update(ctx, component)
}

func ModuleExists(ctx context.Context, kyma *v1beta1.Kyma, module v1beta1.Module) func() error {
	return func() error {
		kyma, err := GetKyma(ctx, controlPlaneClient, kyma.Name, kyma.Namespace)
		if err != nil {
			return err
		}
		_, err = getModule(kyma, module)
		return err
	}
}

func UpdateRemoteModule(
	ctx context.Context,
	client client.Client,
	kyma *v1beta1.Kyma,
	modules []v1beta1.Module,
) func() error {
	return func() error {
		kyma, err := GetKyma(ctx, client, kyma.Name, kyma.Namespace)
		if err != nil {
			return err
		}
		kyma.Spec.Modules = modules
		return client.Update(ctx, kyma)
	}
}

func UpdateKymaLabel(
	ctx context.Context,
	client client.Client,
	kyma *v1beta1.Kyma,
	labelKey,
	labelValue string,
) func() error {
	return func() error {
		kyma, err := GetKyma(ctx, client, kyma.Name, kyma.Namespace)
		if err != nil {
			return err
		}
		kyma.Labels[labelKey] = labelValue
		return client.Update(ctx, kyma)
	}
}

func ModuleNotExist(ctx context.Context, kyma *v1beta1.Kyma, module v1beta1.Module) func() error {
	return func() error {
		kyma, err := GetKyma(ctx, controlPlaneClient, kyma.GetName(), kyma.GetNamespace())
		if err != nil {
			return err
		}
		_, err = getModule(kyma, module)
		if k8serrors.IsNotFound(err) {
			return nil
		}
		return err
	}
}

func SKRModuleExistWithOverwrites(kyma *v1beta1.Kyma, module v1beta1.Module) string {
	kyma, err := GetKyma(ctx, controlPlaneClient, kyma.GetName(), kyma.GetNamespace())
	Expect(err).ToNot(HaveOccurred())
	moduleInCluster, err := getModule(kyma, module)
	Expect(err).ToNot(HaveOccurred())
	manifestSpec := moduleInCluster.Spec
	body, err := json.Marshal(manifestSpec.Resource.Object["spec"])
	Expect(err).ToNot(HaveOccurred())
	skrModuleSpec := sampleCRDv1beta1.SKRModuleSpec{}
	err = json.Unmarshal(body, &skrModuleSpec)
	Expect(err).ToNot(HaveOccurred())
	return skrModuleSpec.InitKey
}

func getModule(kyma *v1beta1.Kyma, module v1beta1.Module) (*v1beta1.Manifest, error) {
	for _, moduleStatus := range kyma.Status.Modules {
		if moduleStatus.Name == module.Name {
			component := &v1beta1.Manifest{}
			err := controlPlaneClient.Get(
				ctx, client.ObjectKey{
					Namespace: moduleStatus.Manifest.GetNamespace(),
					Name:      moduleStatus.Manifest.GetName(),
				}, component,
			)
			if err != nil {
				return nil, err
			}
			return component, nil
		}
	}
	return nil, fmt.Errorf(
		"no module status mapping exists for module %s: %w", module.Name,
		k8serrors.NewNotFound(v1beta1.GroupVersionResource.GroupResource(), module.Name),
	)
}

func GetModuleTemplate(name string,
	clnt client.Client,
	kyma *v1beta1.Kyma,
	remote bool,
) (*v1beta1.ModuleTemplate, error) {
	moduleTemplateInCluster := &v1beta1.ModuleTemplate{}
	moduleTemplateInCluster.SetNamespace(metav1.NamespaceDefault)
	moduleTemplateInCluster.SetName(name)
	if remote && kyma.Spec.Sync.Namespace != "" {
		moduleTemplateInCluster.SetNamespace(kyma.Spec.Sync.Namespace)
	}
	err := clnt.Get(ctx, client.ObjectKeyFromObject(moduleTemplateInCluster), moduleTemplateInCluster)
	if err != nil {
		return nil, err
	}
	return moduleTemplateInCluster, nil
}

func KymaExists(remoteClient client.Client, name, namespace string) func() error {
	return func() error {
		_, err := GetKyma(ctx, remoteClient, name, namespace)
		return err
	}
}

func ModuleTemplatesExist(clnt client.Client, kyma *v1beta1.Kyma, remote bool) func() error {
	return func() error {
		for _, module := range kyma.Spec.Modules {
			if _, err := GetModuleTemplate(module.Name, clnt, kyma, remote); err != nil {
				return err
			}
		}

		return nil
	}
}

<<<<<<< HEAD
func GetModuleTemplatesLabelCount(clnt client.Client, kyma *v1beta1.Kyma, remote bool) (int, error) {
	module := kyma.Spec.Modules[0]
	template, err := GetModuleTemplate(module.Name, clnt, kyma, remote)
	if err != nil {
		return 0, err
	}
	descriptor, err := template.Spec.GetDescriptor()
	if err != nil {
		return 0, err
	}

	return len(descriptor.GetLabels()), nil
}
=======
var ErrUnwantedChangesFound = errors.New("unwanted changes found")
>>>>>>> 0fa36ebe

func ModuleTemplatesVerifyUnwantedLabel(
	clnt client.Client, kyma *v1beta1.Kyma, unwantedLabel ocmv1.Label, remote bool,
) func() error {
	return func() error {
		for _, module := range kyma.Spec.Modules {
<<<<<<< HEAD
			template, err := GetModuleTemplate(module.Name, clnt, kyma, remote)
			if err != nil {
				return err
			}

			descriptor, err := template.Spec.GetDescriptor()
			if err != nil {
				return err
			}
			l := len(descriptor.GetLabels())
			if l != count {
				return fmt.Errorf(
					"expected %v but got %v labels: %w", count,
					l, ErrModuleTemplateDescriptorLabelCountMismatch,
				)
=======
			descriptor, err := getModuleDescriptor(module, clnt, kyma, remote)
			if err != nil {
				return err
			}
			labels := descriptor.GetLabels()
			_, ok := labels.Get(unwantedLabel.Name)
			if ok {
				return ErrUnwantedChangesFound
>>>>>>> 0fa36ebe
			}
		}
		return nil
	}
}

func ModifyModuleTemplateSpecThroughLabels(
	clnt client.Client,
	kyma *v1beta1.Kyma,
	unwantedLabel ocmv1.Label,
	remote bool,
) func() error {
	return func() error {
		for _, module := range kyma.Spec.Modules {
			template, err := GetModuleTemplate(module.Name, clnt, kyma, remote)
			if err != nil {
				return err
			}

			descriptor, err := template.Spec.GetDescriptor()
			if err != nil {
				return err
			}
			labels := descriptor.GetLabels()
			err = labels.Set(unwantedLabel.Name, unwantedLabel.Value, ocmv1.WithVersion(unwantedLabel.Version))
			if err != nil {
				return err
			}
			descriptor.SetLabels(labels)
			newDescriptor, err := compdesc.Encode(descriptor.ComponentDescriptor, compdesc.DefaultJSONLCodec)
			Expect(err).ToNot(HaveOccurred())
			template.Spec.Descriptor.Raw = newDescriptor

			if err := runtimeClient.Update(ctx, template); err != nil {
				return err
			}
		}

		return nil
	}
}

<<<<<<< HEAD
=======
func getModuleDescriptor(module v1beta1.Module, clt client.Client, kyma *v1beta1.Kyma, remote bool,
) (*v1beta1.Descriptor, error) {
	template, err := ModuleTemplateFactory(module, unstructured.Unstructured{})
	if err != nil {
		return nil, err
	}
	if err := getModuleTemplate(clt, template, kyma, remote); err != nil {
		return nil, err
	}
	return template.Spec.GetDescriptor(compdesc.DefaultJSONLCodec)
}

func getModuleTemplate(clnt client.Client, template *v1beta1.ModuleTemplate, kyma *v1beta1.Kyma, remote bool) error {
	if remote && kyma.Spec.Sync.Namespace != "" {
		template.SetNamespace(kyma.Spec.Sync.Namespace)
	}
	return clnt.Get(ctx, client.ObjectKeyFromObject(template), template)
}

>>>>>>> 0fa36ebe
func deleteModule(kyma *v1beta1.Kyma, module v1beta1.Module) func() error {
	return func() error {
		component, err := getModule(kyma, module)
		if k8serrors.IsNotFound(err) {
			return nil
		}
		return client.IgnoreNotFound(controlPlaneClient.Delete(ctx, component))
	}
}

func UpdateKymaModuleChannels(kymaName, channel string) error {
	kyma, err := GetKyma(ctx, controlPlaneClient, kymaName, "")
	if err != nil {
		return err
	}
	for i := range kyma.Spec.Modules {
		kyma.Spec.Modules[i].Channel = channel
	}
	return controlPlaneClient.Update(ctx, kyma)
}

var ErrTemplateInfoChannelMismatch = errors.New("mismatch in template info channel")

func TemplateInfosMatchChannel(kymaName, channel string) error {
	kyma, err := GetKyma(ctx, controlPlaneClient, kymaName, "")
	if err != nil {
		return err
	}
	for i := range kyma.Status.Modules {
		if kyma.Status.Modules[i].Channel != channel {
			return fmt.Errorf(
				"%w: %s should be %s",
				ErrTemplateInfoChannelMismatch, kyma.Status.Modules[i].Channel, channel,
			)
		}
	}
	return nil
}

func CreateModuleTemplateSetsForKyma(modules []v1beta1.Module, modifiedVersion, channel string) error {
	for _, module := range modules {
		template, err := ModuleTemplateFactory(module, unstructured.Unstructured{}, false)
		if err != nil {
			return err
		}

		descriptor, err := template.Spec.GetDescriptor()
		if err != nil {
			return err
		}
		descriptor.Version = modifiedVersion
		newDescriptor, err := compdesc.Encode(descriptor.ComponentDescriptor, compdesc.DefaultJSONLCodec)
		if err != nil {
			return err
		}
		template.Spec.Descriptor.Raw = newDescriptor
		template.Spec.Channel = channel
		template.Name = fmt.Sprintf("%s-%s", template.Name, channel)
		if err := controlPlaneClient.Create(ctx, template); err != nil {
			return err
		}
	}
	return nil
}<|MERGE_RESOLUTION|>--- conflicted
+++ resolved
@@ -220,7 +220,6 @@
 	}
 }
 
-<<<<<<< HEAD
 func GetModuleTemplatesLabelCount(clnt client.Client, kyma *v1beta1.Kyma, remote bool) (int, error) {
 	module := kyma.Spec.Modules[0]
 	template, err := GetModuleTemplate(module.Name, clnt, kyma, remote)
@@ -234,16 +233,32 @@
 
 	return len(descriptor.GetLabels()), nil
 }
-=======
 var ErrUnwantedChangesFound = errors.New("unwanted changes found")
->>>>>>> 0fa36ebe
 
 func ModuleTemplatesVerifyUnwantedLabel(
 	clnt client.Client, kyma *v1beta1.Kyma, unwantedLabel ocmv1.Label, remote bool,
 ) func() error {
 	return func() error {
 		for _, module := range kyma.Spec.Modules {
-<<<<<<< HEAD
+			descriptor, err := getModuleDescriptor(module, clnt, kyma, remote)
+			if err != nil {
+				return err
+			}
+			labels := descriptor.GetLabels()
+			_, ok := labels.Get(unwantedLabel.Name)
+			if ok {
+				return ErrUnwantedChangesFound
+			}
+		}
+		return nil
+	}
+}
+
+func ModuleTemplatesLabelsCountMatch(
+	clnt client.Client, kyma *v1beta1.Kyma, count int, remote bool,
+) func() error {
+	return func() error {
+		for _, module := range kyma.Spec.Modules {
 			template, err := GetModuleTemplate(module.Name, clnt, kyma, remote)
 			if err != nil {
 				return err
@@ -259,16 +274,6 @@
 					"expected %v but got %v labels: %w", count,
 					l, ErrModuleTemplateDescriptorLabelCountMismatch,
 				)
-=======
-			descriptor, err := getModuleDescriptor(module, clnt, kyma, remote)
-			if err != nil {
-				return err
-			}
-			labels := descriptor.GetLabels()
-			_, ok := labels.Get(unwantedLabel.Name)
-			if ok {
-				return ErrUnwantedChangesFound
->>>>>>> 0fa36ebe
 			}
 		}
 		return nil
@@ -311,8 +316,6 @@
 	}
 }
 
-<<<<<<< HEAD
-=======
 func getModuleDescriptor(module v1beta1.Module, clt client.Client, kyma *v1beta1.Kyma, remote bool,
 ) (*v1beta1.Descriptor, error) {
 	template, err := ModuleTemplateFactory(module, unstructured.Unstructured{})
@@ -332,7 +335,6 @@
 	return clnt.Get(ctx, client.ObjectKeyFromObject(template), template)
 }
 
->>>>>>> 0fa36ebe
 func deleteModule(kyma *v1beta1.Kyma, module v1beta1.Module) func() error {
 	return func() error {
 		component, err := getModule(kyma, module)
