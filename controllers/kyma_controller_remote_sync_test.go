package controllers_test

import (
	"errors"

	"github.com/kyma-project/lifecycle-manager/api/v1beta2"
	. "github.com/onsi/ginkgo/v2"
	. "github.com/onsi/gomega"
	"k8s.io/apimachinery/pkg/apis/meta/v1/unstructured"

	. "github.com/kyma-project/lifecycle-manager/pkg/testutils"
)

var (
	ErrContainsUnexpectedModules    = errors.New("kyma CR contains unexpected modules")
	ErrNotContainsExpectedCondition = errors.New("kyma CR not contains expected condition")
)

var _ = Describe("Kyma with multiple module CRs in remote sync mode", Ordered, func() {
	var kyma *v1beta2.Kyma
	var skrModule v1beta2.Module
	skrModuleFromClient := v1beta2.Module{
		ControllerName: "manifest",
		Name:           "skr-module-sync-client",
		Channel:        v1beta2.DefaultChannel,
	}
	kyma = NewTestKyma("kyma-remote-sync")
	skrModule = v1beta2.Module{
		ControllerName: "manifest",
		Name:           "skr-module-sync",
		Channel:        v1beta2.DefaultChannel,
	}
	kyma.Labels[v1beta2.SyncLabel] = v1beta2.EnableLabelValue

	kyma.Spec.Modules = append(kyma.Spec.Modules, skrModule)

	RegisterDefaultLifecycleForKyma(kyma)

	It("module template created", func() {
		template, err := ModuleTemplateFactory(skrModuleFromClient, unstructured.Unstructured{}, false)
		Expect(err).ShouldNot(HaveOccurred())
		Eventually(CreateCR, Timeout, Interval).
			WithContext(ctx).
			WithArguments(controlPlaneClient, template).
			Should(Succeed())
	})

	It("CR add from client should be synced in both clusters", func() {
		By("Remote Kyma created")
		Eventually(KymaExists, Timeout, Interval).
			WithArguments(runtimeClient, kyma.GetName(), kyma.GetNamespace()).
			Should(Succeed())

		By("add skr-module-client to remoteKyma.spec.modules")
		Eventually(UpdateRemoteModule(ctx, runtimeClient, kyma, []v1beta2.Module{
			skrModuleFromClient,
		}), Timeout, Interval).Should(Succeed())

		By("skr-module-client created in kcp")
		Eventually(ManifestExists, Timeout, Interval).WithArguments(kyma, skrModuleFromClient).Should(Succeed())
	})
})

var _ = Describe("Kyma with remote module templates", Ordered, func() {
	kyma := NewTestKyma("remote-module-template-kyma")
	kyma.Labels[v1beta2.SyncLabel] = v1beta2.EnableLabelValue

<<<<<<< HEAD
	moduleInSkr := v1beta2.Module{
		ControllerName:          "manifest",
		Name:                    "test-module-in-skr",
		Channel:                 v1beta2.DefaultChannel,
		RemoteModuleTemplateRef: "test-module-in-skr",
	}
	moduleInKcp := v1beta2.Module{
		ControllerName: "manifest",
		Name:           "test-module-in-kcp",
		Channel:        v1beta2.DefaultChannel,
=======
	kyma.Spec.Sync = v1beta1.Sync{
		Enabled:      true,
		Strategy:     v1beta1.SyncStrategyLocalClient,
		NoModuleCopy: true,
>>>>>>> e922dcb0
	}
	kyma.Spec.Modules = []v1beta2.Module{moduleInSkr, moduleInKcp}

	BeforeAll(func() {
		Expect(controlPlaneClient.Create(ctx, kyma)).Should(Succeed())
	})

	templateInKcp, err := ModuleTemplateFactory(moduleInKcp, unstructured.Unstructured{}, false)
	Expect(err).ShouldNot(HaveOccurred())
	templateInSkr, err := ModuleTemplateFactory(moduleInSkr, unstructured.Unstructured{}, false)
	Expect(err).ShouldNot(HaveOccurred())

	It("Should create moduleInKcp template in KCP", func() {
		Eventually(controlPlaneClient.Create, Timeout, Interval).
			WithContext(ctx).
			WithArguments(templateInKcp).
			Should(Succeed())
	})

	It("Should create moduleInSkr template in SKR", func() {
		templateInSkr.Namespace = kyma.Namespace
		Eventually(runtimeClient.Create, Timeout, Interval).
			WithContext(ctx).
			WithArguments(templateInSkr).
			Should(Succeed())
	})

	It("Should not sync the moduleInSkr template in KCP and keep it only in SKR", func() {
		Eventually(ModuleTemplateExists, Timeout, Interval).
			WithArguments(runtimeClient, templateInSkr.Name, templateInSkr.Namespace).
			Should(Succeed())
		Consistently(ModuleTemplateExists, Timeout, Interval).
			WithArguments(controlPlaneClient, templateInSkr.Name, templateInSkr.Namespace).
			Should(MatchError(ErrNotFound))
	})

	It("Should reconcile Manifest in KCP using remote moduleInSkr template", func() {
		Eventually(ManifestExists, Timeout, Interval).
			WithArguments(kyma, moduleInSkr).
			Should(Succeed())
	})

	It("Should not delete the module template on SKR upon Kyma deletion", func() {
		Eventually(DeleteCR, Timeout, Interval).
			WithContext(ctx).
			WithArguments(controlPlaneClient, kyma).Should(Succeed())
		Consistently(ModuleTemplateExists, Timeout, Interval).
			WithArguments(runtimeClient, templateInSkr.Name, templateInSkr.Namespace).
			Should(Succeed())
		Consistently(ModuleTemplateExists, Timeout, Interval).
			WithArguments(controlPlaneClient, templateInSkr.Name, templateInSkr.Namespace).
			Should(MatchError(ErrNotFound))
	})

	AfterAll(func() {
		Eventually(DeleteCR, Timeout, Interval).
			WithContext(ctx).
			WithArguments(controlPlaneClient, templateInKcp).Should(Succeed())
		Eventually(DeleteCR, Timeout, Interval).
			WithContext(ctx).
			WithArguments(runtimeClient, templateInKcp).Should(Succeed())
		Eventually(DeleteCR, Timeout, Interval).
			WithContext(ctx).
			WithArguments(runtimeClient, templateInSkr).Should(Succeed())
	})
})

var _ = Describe("Kyma sync into Remote Cluster", Ordered, func() {
	kyma := NewTestKyma("kyma-test-remote-skr")
	kyma.Labels[v1beta2.SyncLabel] = v1beta2.EnableLabelValue

	kyma.Spec.Modules = append(
		kyma.Spec.Modules, v1beta2.Module{
			ControllerName: "manifest",
			Name:           "skr-remote-module",
			Channel:        v1beta2.DefaultChannel,
		})

	RegisterDefaultLifecycleForKyma(kyma)

	It("Kyma CR should be synchronized in both clusters", func() {
		By("Remote Kyma created")
		Eventually(KymaExists, Timeout, Interval).
			WithArguments(runtimeClient, kyma.GetName(), kyma.GetNamespace()).
			Should(Succeed())

		By("CR created in kcp")
		for _, activeModule := range kyma.Spec.Modules {
			Eventually(ManifestExists, Timeout, Interval).WithArguments(kyma, activeModule).Should(Succeed())
		}

		By("No spec.module in remote Kyma")
		Eventually(func() error {
			remoteKyma, err := GetKyma(ctx, runtimeClient, kyma.GetName(), kyma.GetNamespace())
			if err != nil {
				return err
			}
			if len(remoteKyma.Spec.Modules) != 0 {
				return ErrContainsUnexpectedModules
			}
			return nil
		}, Timeout, Interval)

		By("Remote Module Catalog created")
		Eventually(ModuleTemplatesExist(runtimeClient, kyma), Timeout, Interval).Should(Succeed())
		Eventually(func() error {
			remoteKyma, err := GetKyma(ctx, runtimeClient, kyma.GetName(), kyma.GetNamespace())
			if err != nil {
				return err
			}
			if !remoteKyma.ContainsCondition(v1beta2.ConditionTypeModuleCatalog) {
				return ErrNotContainsExpectedCondition
			}
			return nil
		}, Timeout, Interval)
		By("Remote Kyma should contain Watcher labels and annotations")
		Eventually(WatcherLabelsAnnotationsExist, Timeout, Interval).
			WithArguments(runtimeClient, kyma).
			Should(Succeed())
		moduleToBeUpdated := kyma.Spec.Modules[0].Name
		By("Update SKR Module Template spec.data.spec field")
		Eventually(updateModuleTemplateSpec,
			Timeout, Interval).
			WithArguments(runtimeClient, kyma.GetNamespace(), moduleToBeUpdated, "valueUpdated").
			Should(Succeed())

		By("Expect SKR Module Template spec.data.spec field get reset")
		Eventually(expectModuleTemplateSpecGetReset, Timeout, Interval).
			WithArguments(runtimeClient, kyma.GetNamespace(), moduleToBeUpdated, "initValue").Should(Succeed())
	})
})<|MERGE_RESOLUTION|>--- conflicted
+++ resolved
@@ -65,7 +65,6 @@
 	kyma := NewTestKyma("remote-module-template-kyma")
 	kyma.Labels[v1beta2.SyncLabel] = v1beta2.EnableLabelValue
 
-<<<<<<< HEAD
 	moduleInSkr := v1beta2.Module{
 		ControllerName:          "manifest",
 		Name:                    "test-module-in-skr",
@@ -76,12 +75,6 @@
 		ControllerName: "manifest",
 		Name:           "test-module-in-kcp",
 		Channel:        v1beta2.DefaultChannel,
-=======
-	kyma.Spec.Sync = v1beta1.Sync{
-		Enabled:      true,
-		Strategy:     v1beta1.SyncStrategyLocalClient,
-		NoModuleCopy: true,
->>>>>>> e922dcb0
 	}
 	kyma.Spec.Modules = []v1beta2.Module{moduleInSkr, moduleInKcp}
 
@@ -197,11 +190,13 @@
 			}
 			return nil
 		}, Timeout, Interval)
+
 		By("Remote Kyma should contain Watcher labels and annotations")
 		Eventually(WatcherLabelsAnnotationsExist, Timeout, Interval).
 			WithArguments(runtimeClient, kyma).
 			Should(Succeed())
 		moduleToBeUpdated := kyma.Spec.Modules[0].Name
+
 		By("Update SKR Module Template spec.data.spec field")
 		Eventually(updateModuleTemplateSpec,
 			Timeout, Interval).
