--- conflicted
+++ resolved
@@ -3,7 +3,6 @@
 import (
 	"errors"
 
-	"github.com/kyma-project/lifecycle-manager/api/v1beta1"
 	"github.com/kyma-project/lifecycle-manager/api/v1beta2"
 	. "github.com/onsi/ginkgo/v2"
 	. "github.com/onsi/gomega"
@@ -111,13 +110,6 @@
 		}, Timeout, Interval)
 
 		By("Remote Module Catalog created")
-<<<<<<< HEAD
-		Eventually(ModuleTemplatesExist(runtimeClient, kyma, true), 30*time.Second, Interval).Should(Succeed())
-		Eventually(func() {
-			remoteKyma, err = GetKyma(ctx, runtimeClient, kyma.GetName(), kyma.Spec.Sync.Namespace)
-			Expect(err).ShouldNot(HaveOccurred())
-			Expect(remoteKyma.ContainsCondition(v1beta2.ConditionTypeModuleCatalog)).To(BeTrue())
-=======
 		Eventually(ModuleTemplatesExist(runtimeClient, kyma, true), Timeout, Interval).Should(Succeed())
 		Eventually(func() error {
 			remoteKyma, err := GetKyma(ctx, runtimeClient, kyma.GetName(), kyma.Spec.Sync.Namespace)
@@ -128,7 +120,6 @@
 				return ErrNotContainsExpectedCondition
 			}
 			return nil
->>>>>>> 6447b5b2
 		}, Timeout, Interval)
 		moduleToBeUpdated := kyma.Spec.Modules[0].Name
 		By("Update SKR Module Template spec.data.spec field")
