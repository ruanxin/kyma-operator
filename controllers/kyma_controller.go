--- conflicted
+++ resolved
@@ -192,7 +192,7 @@
 		return fmt.Errorf("could not aggregate module templates for module catalog sync: %w", err)
 	}
 
-	modulesToSync := []v1beta1.ModuleTemplate{}
+	modulesToSync := []v1beta2.ModuleTemplate{}
 	for _, mt := range moduleTemplateList.Items {
 		if mt.SyncEnabled(kyma.BetaEnabled(), kyma.InternalEnabled()) {
 			modulesToSync = append(modulesToSync, mt)
@@ -235,14 +235,8 @@
 	logger := ctrlLog.FromContext(ctx)
 
 	var errGroup errgroup.Group
-<<<<<<< HEAD
-	// TODO: revisit it after 542 merged
-	syncCatalog := true
-	if kyma.SyncEnabled() && syncCatalog {
-=======
 
 	if kyma.SyncEnabled() {
->>>>>>> 411a57fb
 		errGroup.Go(func() error { return r.syncModuleCatalogInParallel(ctx, kyma) })
 	}
 
@@ -366,10 +360,6 @@
 
 func (r *KymaReconciler) TriggerKymaDeletion(ctx context.Context, kyma *v1beta2.Kyma) error {
 	logger := ctrlLog.FromContext(ctx).V(log.InfoLevel)
-<<<<<<< HEAD
-=======
-
->>>>>>> 411a57fb
 	if kyma.SyncEnabled() {
 		if err := remote.DeleteRemotelySyncedKyma(ctx, kyma); client.IgnoreNotFound(err) != nil {
 			logger.Error(err, "Failed to be deleted remotely!")
@@ -479,11 +469,7 @@
 	}
 }
 
-<<<<<<< HEAD
 func (r *KymaReconciler) WatcherEnabled(kyma *v1beta2.Kyma) bool {
-=======
-func (r *KymaReconciler) WatcherEnabled(kyma *v1beta1.Kyma) bool {
->>>>>>> 411a57fb
 	if kyma.SyncEnabled() && r.SKRWebhookManager != nil {
 		return true
 	}
