package manifest_test

import (
	"encoding/json"
	"reflect"
	"testing"
	"time"

	"github.com/kyma-project/lifecycle-manager/api/v1beta2"
	v2 "github.com/kyma-project/lifecycle-manager/internal/declarative/v2"
	"github.com/kyma-project/lifecycle-manager/internal/manifest"
	"github.com/kyma-project/lifecycle-manager/pkg/testutils"
	"github.com/kyma-project/lifecycle-manager/pkg/testutils/builder"
	v1 "k8s.io/apimachinery/pkg/apis/meta/v1"
	"k8s.io/apimachinery/pkg/apis/meta/v1/unstructured"
)

//nolint:funlen,maintidx
func TestHandleState(t *testing.T) {
	t.Parallel()
	type moduleCheck struct {
		fields []string
		value  string
	}
	definedValueForError := "customStateForError"
	definedValueForReady := "customStateForReady"
	tests := []struct {
		name                string
		customState         []*v1beta2.CustomStateCheck
		customStateExpected bool
		checkInModuleCR     []moduleCheck
		want                v2.StateInfo
		wantErr             bool
	}{
		{
			"kyma module with Ready state, expected mapped to StateReady",
			nil,
			false,
			[]moduleCheck{
				{
					[]string{"status", "state"},
					string(v2.StateReady),
				},
			},
			v2.StateInfo{State: v2.StateReady},
			false,
		},
		{
			"kyma module with unsupported State, expected mapped to StateWarning",
			nil,
			false,
			[]moduleCheck{
				{
					[]string{"status", "state"},
					"not support state",
				},
			},
			v2.StateInfo{State: v2.StateWarning, Info: manifest.ErrNotSupportedState.Error()},
			false,
		},
		{
			"custom module with no CustomStateCheckAnnotation, expected mapped to StateProcessing",
			nil,
			true,
			[]moduleCheck{
				{
					[]string{"fieldLevel1", "fieldLevel2"},
					"customState",
				},
			},
			v2.StateInfo{State: v2.StateProcessing, Info: manifest.ModuleCRWithNoCustomCheckWarning},
			false,
		},
		{
			"custom module with not all required StateCheck, expected mapped to StateError with error",
			[]*v1beta2.CustomStateCheck{
				{
					JSONPath:    "fieldLevel1.fieldLevel2",
					Value:       "customState",
					MappedState: v1beta2.StateReady,
				},
			},
			true,
			[]moduleCheck{
				{
					[]string{"fieldLevel1", "fieldLevel2"},
					"customState",
				},
			},
			v2.StateInfo{State: v2.StateError},
			true,
		},
		{
			"custom module found mapped value with StateReady, expected mapped to StateReady",
			[]*v1beta2.CustomStateCheck{
				{
					JSONPath:    "fieldLevel1.fieldLevel2",
					Value:       definedValueForReady,
					MappedState: v1beta2.StateReady,
				},
				{
					JSONPath:    "fieldLevel1.fieldLevel2",
					Value:       definedValueForError,
					MappedState: v1beta2.StateError,
				},
			},
			true,
			[]moduleCheck{
				{
					[]string{"fieldLevel1", "fieldLevel2"},
					definedValueForReady,
				},
			},
			v2.StateInfo{State: v2.StateReady},
			false,
		},
		{
			"custom module found mapped value with StateError, expected mapped to StateError with error",
			[]*v1beta2.CustomStateCheck{
				{
					JSONPath:    "fieldLevel1.fieldLevel2",
					Value:       definedValueForReady,
					MappedState: v1beta2.StateReady,
				},
				{
					JSONPath:    "fieldLevel1.fieldLevel2",
					Value:       definedValueForError,
					MappedState: v1beta2.StateError,
				},
			},
			true,
			[]moduleCheck{
				{
					[]string{"fieldLevel1", "fieldLevel2"},
					definedValueForError,
				},
			},
			v2.StateInfo{State: v2.StateError},
			true,
		},
		{
			"custom module with additional StateCheck, expected mapped to correct state",
			[]*v1beta2.CustomStateCheck{
				{
					JSONPath:    "fieldLevel1.fieldLevel2",
					Value:       definedValueForReady,
					MappedState: v1beta2.StateReady,
				},
				{
					JSONPath:    "fieldLevel1.fieldLevel2",
					Value:       definedValueForError,
					MappedState: v1beta2.StateError,
				},
				{
					JSONPath:    "fieldLevel3.fieldLevel4.fieldLevel5",
					Value:       "customStateForWarning",
					MappedState: v1beta2.StateWarning,
				},
			},
			true,
			[]moduleCheck{
				{
					[]string{"fieldLevel1", "fieldLevel2"},
					"customStateWithOtherValue",
				},
				{
					[]string{"fieldLevel3", "fieldLevel4", "fieldLevel5"},
					"customStateForWarning",
				},
			},
			v2.StateInfo{State: v2.StateWarning},
			false,
		},
		{
			"custom module with multiple StateReady condition, expected mapped to StateReady when all condition matched",
			[]*v1beta2.CustomStateCheck{
				{
					JSONPath:    "fieldLevel1.fieldLevel2",
					Value:       definedValueForReady,
					MappedState: v1beta2.StateReady,
				},
				{
					JSONPath:    "fieldLevel1.fieldLevel2",
					Value:       definedValueForError,
					MappedState: v1beta2.StateError,
				},
				{
					JSONPath:    "fieldLevel3.fieldLevel4.fieldLevel5",
					Value:       definedValueForReady,
					MappedState: v1beta2.StateReady,
				},
			},
			true,
			[]moduleCheck{
				{
					[]string{"fieldLevel1", "fieldLevel2"},
					definedValueForReady,
				},
				{
					[]string{"fieldLevel3", "fieldLevel4", "fieldLevel5"},
					definedValueForReady,
				},
			},
			v2.StateInfo{State: v2.StateReady},
			false,
		},
		{
			"custom module with multiple StateReady condition, expected mapped to StateProcessing when not all condition matched", //nolint:lll
			[]*v1beta2.CustomStateCheck{
				{
					JSONPath:    "fieldLevel1.fieldLevel2",
					Value:       definedValueForReady,
					MappedState: v1beta2.StateReady,
				},
				{
					JSONPath:    "fieldLevel1.fieldLevel2",
					Value:       definedValueForError,
					MappedState: v1beta2.StateError,
				},
				{
					JSONPath:    "fieldLevel3.fieldLevel4.fieldLevel5",
					Value:       definedValueForReady,
					MappedState: v1beta2.StateReady,
				},
			},
			true,
			[]moduleCheck{
				{
					[]string{"fieldLevel1", "fieldLevel2"},
					"not in defined value",
				},
				{
					[]string{"fieldLevel3", "fieldLevel4", "fieldLevel5"},
					definedValueForReady,
				},
			},
			v2.StateInfo{State: v2.StateProcessing},
			false,
		},
		{
			"custom module with additional StateCheck but no mapped value found, expected mapped to StateProcessing",
			[]*v1beta2.CustomStateCheck{
				{
					JSONPath:    "fieldLevel1.fieldLevel2",
					Value:       definedValueForReady,
					MappedState: v1beta2.StateReady,
				},
				{
					JSONPath:    "fieldLevel1.fieldLevel2",
					Value:       definedValueForError,
					MappedState: v1beta2.StateError,
				},
				{
					JSONPath:    "fieldLevel3.fieldLevel4.fieldLevel5",
					Value:       "customStateForWarning",
					MappedState: v1beta2.StateWarning,
				},
			},
			true,
			[]moduleCheck{
				{
					[]string{"fieldLevel1", "fieldLevel2"},
					"customStateWithOtherValue",
				},
				{
					[]string{"fieldLevel3", "fieldLevel4", "fieldLevel5"},
					"customStateWithOtherValue",
				},
			},
			v2.StateInfo{State: v2.StateProcessing},
			false,
		},
		{
			"custom module not in mapped value, expected mapped to StateProcessing",
			[]*v1beta2.CustomStateCheck{
				{
					JSONPath:    "fieldLevel1.fieldLevel2",
					Value:       definedValueForReady,
					MappedState: v1beta2.StateReady,
				},
				{
					JSONPath:    "fieldLevel1.fieldLevel2",
					Value:       definedValueForError,
					MappedState: v1beta2.StateError,
				},
			},
			true,
			[]moduleCheck{
				{
					[]string{"fieldLevel1", "fieldLevel2"},
					"customStateWithOtherValue",
				},
			},
			v2.StateInfo{State: v2.StateProcessing},
			false,
		},
	}
	for _, testCase := range tests {
		testCase := testCase
		t.Run(testCase.name, func(t *testing.T) {
			t.Parallel()
			manifestCR := testutils.NewTestManifest("test")
			if testCase.customStateExpected {
				if testCase.customState != nil {
					marshal, err := json.Marshal(testCase.customState)
					if err != nil {
						t.Errorf("HandleState() error = %v", err)
						return
					}
					manifestCR.Annotations[v1beta2.CustomStateCheckAnnotation] = string(marshal)
				}
			}
			manifestCR.CreationTimestamp = v1.Now()
<<<<<<< HEAD
			moduleCR := builder.NewDefaultCRBuilder().WithName("test").WithNamespace(v1.NamespaceDefault).
=======
			moduleCR := builder.NewModuleCRBuilder().WithName("test").WithNamespace(v1.NamespaceDefault).
>>>>>>> 76179f9b
				WithGroupVersionKind(v1beta2.GroupVersion.Group, "v1", "TestCR").Build()
			for _, check := range testCase.checkInModuleCR {
				err := unstructured.SetNestedField(moduleCR.Object, check.value, check.fields...)
				if err != nil {
					t.Errorf("HandleState() error = %v", err)
					return
				}
			}
			got, err := manifest.HandleState(manifestCR, moduleCR)
			if !reflect.DeepEqual(got, testCase.want) {
				t.Errorf("HandleState() got = %v, want %v", got, testCase.want)
			}
			if (err != nil) != testCase.wantErr {
				t.Errorf("HandleState() error = %v, wantErr %v", err, testCase.wantErr)
			}
		})
	}
}

//nolint:funlen
func TestHandleStateWithDuration(t *testing.T) {
	t.Parallel()
	type moduleCheck struct {
		fields []string
		value  string
	}
	definedValueForError := "customStateForError"
	definedValueForReady := "customStateForReady"
	tests := []struct {
		name                string
		customState         []*v1beta2.CustomStateCheck
		customStateExpected bool
		manifestCreatedAt   v1.Time
		checkInModuleCR     []moduleCheck
		want                v2.StateInfo
		wantErr             bool
	}{
		{
			"kyma module just created with no state, expected to StateProcessing",
			nil,
			false,
			v1.Now(),
			nil,
			v2.StateInfo{State: v2.StateProcessing, Info: manifest.ModuleCRWithNoCustomCheckWarning},
			false,
		},
		{
			"kyma module with state updated, expected to StateReady",
			nil,
			false,
			v1.Now(),
			[]moduleCheck{
				{
					[]string{"status", "state"},
					string(v2.StateReady),
				},
			},
			v2.StateInfo{State: v2.StateReady},
			false,
		},
		{
			"kyma module with no state after certain time, expected to StateWarning",
			nil,
			false,
			v1.NewTime(v1.Now().Add(-10 * time.Minute)),
			nil,
			v2.StateInfo{State: v2.StateWarning, Info: manifest.ModuleCRWithNoCustomCheckWarning},
			false,
		},
		{
			"custom module with wrong JSON path after certain time, expected to StateWarning",
			[]*v1beta2.CustomStateCheck{
				{
					JSONPath:    "fieldLevel1.fieldLevel2",
					Value:       definedValueForReady,
					MappedState: v1beta2.StateReady,
				},
				{
					JSONPath:    "fieldLevel1.fieldLevel2",
					Value:       definedValueForError,
					MappedState: v1beta2.StateError,
				},
			},
			true,
			v1.NewTime(v1.Now().Add(-10 * time.Minute)),
			[]moduleCheck{
				{
					[]string{"fieldLevel1", "fieldLevel3"},
					definedValueForReady,
				},
			},
			v2.StateInfo{State: v2.StateWarning, Info: manifest.ModuleCRWithCustomCheckWarning},
			false,
		},
	}
	for _, testCase := range tests {
		testCase := testCase
		t.Run(testCase.name, func(t *testing.T) {
			t.Parallel()
			manifestCR := testutils.NewTestManifest("test")
			if testCase.customStateExpected {
				if testCase.customState != nil {
					marshal, err := json.Marshal(testCase.customState)
					if err != nil {
						t.Errorf("HandleState() error = %v", err)
						return
					}
					manifestCR.Annotations[v1beta2.CustomStateCheckAnnotation] = string(marshal)
				}
			}
			manifestCR.CreationTimestamp = testCase.manifestCreatedAt
<<<<<<< HEAD
			moduleCR := builder.NewDefaultCRBuilder().WithName("test").WithNamespace(v1.NamespaceDefault).
=======
			moduleCR := builder.NewModuleCRBuilder().WithName("test").WithNamespace(v1.NamespaceDefault).
>>>>>>> 76179f9b
				WithGroupVersionKind(v1beta2.GroupVersion.Group, "v1", "TestCR").Build()
			for _, check := range testCase.checkInModuleCR {
				err := unstructured.SetNestedField(moduleCR.Object, check.value, check.fields...)
				if err != nil {
					t.Errorf("HandleState() error = %v", err)
					return
				}
			}
			got, err := manifest.HandleState(manifestCR, moduleCR)
			if !reflect.DeepEqual(got, testCase.want) {
				t.Errorf("HandleState() got = %v, want %v", got, testCase.want)
			}
			if (err != nil) != testCase.wantErr {
				t.Errorf("HandleState() error = %v, wantErr %v", err, testCase.wantErr)
			}
		})
	}
}<|MERGE_RESOLUTION|>--- conflicted
+++ resolved
@@ -311,11 +311,7 @@
 				}
 			}
 			manifestCR.CreationTimestamp = v1.Now()
-<<<<<<< HEAD
-			moduleCR := builder.NewDefaultCRBuilder().WithName("test").WithNamespace(v1.NamespaceDefault).
-=======
 			moduleCR := builder.NewModuleCRBuilder().WithName("test").WithNamespace(v1.NamespaceDefault).
->>>>>>> 76179f9b
 				WithGroupVersionKind(v1beta2.GroupVersion.Group, "v1", "TestCR").Build()
 			for _, check := range testCase.checkInModuleCR {
 				err := unstructured.SetNestedField(moduleCR.Object, check.value, check.fields...)
@@ -427,11 +423,7 @@
 				}
 			}
 			manifestCR.CreationTimestamp = testCase.manifestCreatedAt
-<<<<<<< HEAD
-			moduleCR := builder.NewDefaultCRBuilder().WithName("test").WithNamespace(v1.NamespaceDefault).
-=======
 			moduleCR := builder.NewModuleCRBuilder().WithName("test").WithNamespace(v1.NamespaceDefault).
->>>>>>> 76179f9b
 				WithGroupVersionKind(v1beta2.GroupVersion.Group, "v1", "TestCR").Build()
 			for _, check := range testCase.checkInModuleCR {
 				err := unstructured.SetNestedField(moduleCR.Object, check.value, check.fields...)
