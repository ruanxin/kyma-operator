package kyma_controller_test

import (
	"context"
	"errors"
	"fmt"

	"github.com/kyma-project/lifecycle-manager/api/v1beta2"
	. "github.com/kyma-project/lifecycle-manager/pkg/testutils"
	"github.com/kyma-project/lifecycle-manager/pkg/testutils/builder"
	. "github.com/onsi/ginkgo/v2"
	. "github.com/onsi/gomega"
	compdesc2 "github.com/open-component-model/ocm/pkg/contexts/ocm/compdesc/versions/v2"
	metav1 "k8s.io/apimachinery/pkg/apis/meta/v1"
)

var (
	ErrSpecDataMismatch       = errors.New("spec.data not match")
	ErrWrongConditions        = errors.New("conditions not correct")
	ErrWrongModulesStatus     = errors.New("modules status not correct")
	ErrWrongResourceNamespace = errors.New("resource namespace not correct")
)

var _ = Describe("Kyma with no Module", Ordered, func() {
	kyma := NewTestKyma("no-module-kyma")
	RegisterDefaultLifecycleForKyma(kyma)

	It("Should result in a ready state immediately", func() {
		By("having transitioned the CR State to Ready as there are no modules")
		Eventually(IsKymaInState, Timeout, Interval).
			WithArguments(ctx, controlPlaneClient, kyma.GetName(), v1beta2.StateReady).
			Should(BeTrue())
	})

	var emptyKymaModuleStatus []v1beta2.ModuleStatus
	It("Should contain empty status.modules", func() {
		By("containing empty status.modules")
		Eventually(GetKymaModulesStatus, Timeout, Interval).
			WithArguments(kyma.GetName()).
			Should(Equal(emptyKymaModuleStatus))
	})

	It("Should contain expected Modules conditions", func() {
		By("containing Modules condition")
		Eventually(func() error {
			conditions := GetKymaConditions(kyma.GetName())
			if len(conditions) != 1 {
				return ErrWrongConditions
			}
			currentCondition := conditions[0]
			expectedCondition := metav1.Condition{
				Type:    string(v1beta2.ConditionTypeModules),
				Status:  "True",
				Message: v1beta2.ConditionMessageModuleInReadyState,
				Reason:  string(v1beta2.ReadyConditionReason),
			}

			if currentCondition.Type != expectedCondition.Type ||
				currentCondition.Status != expectedCondition.Status ||
				currentCondition.Message != expectedCondition.Message ||
				currentCondition.Reason != expectedCondition.Reason {
				return ErrWrongConditions
			}

			return nil
		}, Timeout, Interval).
			Should(Succeed())
	})
})

var _ = Describe("Kyma enable one Module", Ordered, func() {
	kyma := NewTestKyma("empty-module-kyma")
	module := NewTestModule("test-module", v1beta2.DefaultChannel)
	kyma.Spec.Modules = append(
		kyma.Spec.Modules, module)

	RegisterDefaultLifecycleForKyma(kyma)

	It("should result in Kyma becoming Ready", func() {
		By("checking the state to be Processing")
		Eventually(GetKymaState, Timeout, Interval).
			WithArguments(kyma.GetName()).
			Should(Equal(string(v1beta2.StateProcessing)))

		By("having created new conditions in its status")
		Eventually(GetKymaConditions, Timeout, Interval).WithArguments(kyma.GetName()).ShouldNot(BeEmpty())
		By("reacting to a change of its Modules when they are set to ready")
		for _, activeModule := range kyma.Spec.Modules {
			Eventually(UpdateManifestState, Timeout, Interval).
				WithArguments(ctx, controlPlaneClient, kyma, activeModule, v1beta2.StateReady).Should(Succeed())
		}

		By("having updated the Kyma CR state to ready")
		Eventually(GetKymaState, Timeout, Interval).
			WithArguments(kyma.GetName()).
			Should(BeEquivalentTo(string(v1beta2.StateReady)))

		By("Kyma status contains expected condition")
		kymaInCluster, err := GetKyma(ctx, controlPlaneClient, kyma.GetName(), kyma.GetNamespace())
		Expect(err).ShouldNot(HaveOccurred())
		Expect(
			kymaInCluster.ContainsCondition(v1beta2.ConditionTypeModules, metav1.ConditionTrue)).To(BeTrue())
		Expect(
			kymaInCluster.ContainsCondition(v1beta2.ConditionTypeModuleCatalog, metav1.ConditionTrue)).To(BeFalse())
		By("Module Catalog created")
		Eventually(AllModuleTemplatesExists, Timeout, Interval).
			WithArguments(ctx, controlPlaneClient, kyma).
			Should(Succeed())
	})

	It("Should contain expected status.modules", func() {
		By("containing expected status.modules")
		Eventually(func() error {
			expectedModule := v1beta2.ModuleStatus{
				Name:    module.Name,
				State:   v1beta2.StateReady,
				Channel: v1beta2.DefaultChannel,
				Resource: &v1beta2.TrackingObject{
					PartialMeta: v1beta2.PartialMeta{
						Namespace: "kyma-system",
					},
				},
			}

			modulesStatus := GetKymaModulesStatus(kyma.GetName())
			if len(modulesStatus) != 1 {
				return ErrWrongModulesStatus
			}

			if modulesStatus[0].Name != expectedModule.Name ||
				modulesStatus[0].State != expectedModule.State ||
				modulesStatus[0].Channel != expectedModule.Channel ||
				modulesStatus[0].Resource.Namespace != expectedModule.Resource.Namespace {
				return ErrWrongModulesStatus
			}

			return nil
		}, Timeout, Interval).
			Should(Succeed())
	})
})

var _ = Describe("Kyma enable multiple modules", Ordered, func() {
	var (
		kyma      *v1beta2.Kyma
		skrModule v1beta2.Module
		kcpModule v1beta2.Module
	)
	kyma = NewTestKyma("kyma-test-recreate")
	skrModule = v1beta2.Module{
		ControllerName: "manifest",
		Name:           "skr-module",
		Channel:        v1beta2.DefaultChannel,
	}
	kcpModule = v1beta2.Module{
		ControllerName: "manifest",
		Name:           "kcp-module",
		Channel:        v1beta2.DefaultChannel,
	}
	kyma.Spec.Modules = append(kyma.Spec.Modules, skrModule, kcpModule)
	RegisterDefaultLifecycleForKyma(kyma)

	It("CR should be created normally and then recreated after delete", func() {
		By("CR created")
		for _, activeModule := range kyma.Spec.Modules {
			Eventually(ManifestExists, Timeout, Interval).WithArguments(
				ctx, kyma, activeModule, controlPlaneClient).Should(Succeed())
		}
		By("Delete CR")
		for _, activeModule := range kyma.Spec.Modules {
			Eventually(deleteModule(kyma, activeModule), Timeout, Interval).Should(Succeed())
		}

		By("CR created again")
		for _, activeModule := range kyma.Spec.Modules {
			Eventually(ManifestExists, Timeout, Interval).WithArguments(
				ctx, kyma, activeModule, controlPlaneClient).Should(Succeed())
		}
	})

	It("CR should be deleted after removed from kyma.spec.modules", func() {
		By("CR created")
		for _, activeModule := range kyma.Spec.Modules {
			Eventually(ManifestExists, Timeout, Interval).WithArguments(
				ctx, kyma, activeModule, controlPlaneClient).Should(Succeed())
		}
		By("Remove kcp-module from kyma.spec.modules")
		kyma.Spec.Modules = []v1beta2.Module{
			skrModule,
		}
		Eventually(controlPlaneClient.Update, Timeout, Interval).
			WithContext(ctx).WithArguments(kyma).Should(Succeed())

		By("kcp-module deleted")
		Eventually(ManifestExists, Timeout, Interval).WithArguments(
			ctx, kyma, kcpModule, controlPlaneClient).Should(MatchError(ErrNotFound))

		By("skr-module exists")
		Eventually(ManifestExists, Timeout, Interval).WithArguments(
			ctx, kyma, skrModule, controlPlaneClient).Should(Succeed())
	})

	It("Disabled module should be removed from status.modules", func() {
		Eventually(func() error {
			moduleStatus := GetKymaModulesStatus(kyma.GetName())
			if len(moduleStatus) != 1 {
				return ErrWrongModulesStatus
			}

			if moduleStatus[0].Name == kcpModule.Name {
				return ErrWrongModulesStatus
			}

			return nil
		}, Timeout, Interval).Should(Succeed())
	})
})

var _ = Describe("Kyma skip Reconciliation", Ordered, func() {
	kyma := NewTestKyma("kyma-test-update")
	module := NewTestModule("skr-module-update", v1beta2.DefaultChannel)
	kyma.Spec.Modules = append(
		kyma.Spec.Modules, module)

<<<<<<< HEAD
	RegisterDefaultLifecycleForKyma(kyma)
=======
	RegisterDefaultLifecycleForKymaWithoutTemplate(kyma)

	It("Should deploy ModuleTemplate", func() {
		data := builder.NewModuleCRBuilder().WithSpec(InitSpecKey, InitSpecValue).Build()
		template := builder.NewModuleTemplateBuilder().
			WithModuleName(module.Name).
			WithChannel(module.Channel).
			WithModuleCR(data).
			WithOCM(compdesc2.SchemaVersion).
			WithAnnotation(v1beta2.IsClusterScopedAnnotation, v1beta2.EnableLabelValue).Build()
		Eventually(controlPlaneClient.Create, Timeout, Interval).WithContext(ctx).
			WithArguments(template).
			Should(Succeed())
	})
>>>>>>> 76179f9b

	It("Mark Kyma as skip Reconciliation", func() {
		By("CR created")
		for _, activeModule := range kyma.Spec.Modules {
			Eventually(ManifestExists, Timeout, Interval).WithArguments(
				ctx, kyma, activeModule, controlPlaneClient).Should(Succeed())
		}

		By("reacting to a change of its Modules when they are set to ready")
		for _, activeModule := range kyma.Spec.Modules {
			Eventually(UpdateManifestState, Timeout, Interval).
				WithArguments(ctx, controlPlaneClient, kyma, activeModule, v1beta2.StateReady).Should(Succeed())
		}

		By("Kyma CR should be in Ready state")
		Eventually(GetKymaState, Timeout, Interval).
			WithArguments(kyma.GetName()).
			Should(BeEquivalentTo(v1beta2.StateReady))

		By("Add skip-reconciliation label to Kyma CR")
		Eventually(UpdateKymaLabel(ctx, controlPlaneClient, kyma, v1beta2.SkipReconcileLabel, "true"),
			Timeout, Interval).Should(Succeed())
	})

	DescribeTable("Test stop reconciliation",
		func(givenCondition func() error, expectedBehavior func() error) {
			Eventually(givenCondition, Timeout, Interval).Should(Succeed())
			Eventually(expectedBehavior, Timeout, Interval).Should(Succeed())
		},
		Entry("When update Module Template spec.data.spec field, module should not updated",
			updateKCPModuleTemplateSpecData(kyma.Name, "valueUpdated"),
<<<<<<< HEAD
			expectManifestSpecDataEquals(kyma.Name, builder.InitSpecValue)),
=======
			expectManifestSpecDataEquals(kyma.Name, InitSpecValue)),
>>>>>>> 76179f9b
		Entry("When put manifest into progress, kyma spec.status.modules should not updated",
			UpdateAllManifestState(kyma.Name, v1beta2.StateProcessing),
			expectKymaStatusModules(ctx, kyma, module.Name, v1beta2.StateReady)),
	)

	It("Stop Kyma skip Reconciliation so that it can be deleted", func() {
		Eventually(UpdateKymaLabel(ctx, controlPlaneClient, kyma, v1beta2.SkipReconcileLabel, "false"),
			Timeout, Interval).Should(Succeed())
	})
})

var _ = Describe("Kyma with managed fields not in kcp mode", Ordered, func() {
	kyma := NewTestKyma("unmanaged-kyma")
	RegisterDefaultLifecycleForKyma(kyma)

	It("Should result in a managed field with manager named 'unmanaged-kyma'", func() {
		Eventually(ExpectKymaManagerField, Timeout, Interval).
			WithArguments(ctx, controlPlaneClient, kyma.GetName(), v1beta2.UnmanagedKyma).
			Should(BeTrue())
	})
})

var _ = Describe("Kyma.Spec.Status.Modules.Resource.Namespace should be empty for cluster scoped modules", Ordered,
	func() {
		kyma := NewTestKyma("kyma")
		module := NewTestModule("test-module", v1beta2.DefaultChannel)
		kyma.Spec.Modules = append(
			kyma.Spec.Modules, module)
		RegisterDefaultLifecycleForKymaWithoutTemplate(kyma)

		It("Should deploy ModuleTemplate", func() {
			for _, module := range kyma.Spec.Modules {
				template := builder.NewModuleTemplateBuilder().
					WithModuleName(module.Name).
					WithChannel(module.Channel).
					WithOCM(compdesc2.SchemaVersion).
					WithAnnotation(v1beta2.IsClusterScopedAnnotation, v1beta2.EnableLabelValue).Build()
				Eventually(controlPlaneClient.Create, Timeout, Interval).WithContext(ctx).
					WithArguments(template).
					Should(Succeed())
			}
		})

		It("expect Kyma.Spec.Status.Modules.Resource.Namespace to be empty", func() {
			Eventually(func() error {
				expectedNamespace := ""

				modulesStatus := GetKymaModulesStatus(kyma.GetName())
				if len(modulesStatus) != 1 {
					return fmt.Errorf("Status not initialized %w ", ErrWrongResourceNamespace)
				}
				if modulesStatus[0].Resource == nil {
					return fmt.Errorf("Status.Modules.Resource not initialized %w ", ErrWrongResourceNamespace)
				}
				if modulesStatus[0].Resource.Namespace != expectedNamespace {
					return ErrWrongResourceNamespace
				}

				return nil
			}, Timeout, Interval).
				Should(Succeed())
		})
	})

func expectKymaStatusModules(ctx context.Context,
	kyma *v1beta2.Kyma, moduleName string, state v1beta2.State,
) func() error {
	return func() error {
		return CheckModuleState(ctx, controlPlaneClient, kyma.Name, kyma.Namespace, moduleName, state)
	}
}

func updateKCPModuleTemplateSpecData(kymaName, valueUpdated string) func() error {
	return func() error {
		createdKyma, err := GetKyma(ctx, controlPlaneClient, kymaName, "")
		if err != nil {
			return err
		}
		for _, activeModule := range createdKyma.Spec.Modules {
			return UpdateModuleTemplateSpec(ctx, controlPlaneClient,
<<<<<<< HEAD
				activeModule, builder.InitSpecKey, valueUpdated, createdKyma.Spec.Channel)
=======
				activeModule, InitSpecKey, valueUpdated, createdKyma.Spec.Channel)
>>>>>>> 76179f9b
		}
		return nil
	}
}<|MERGE_RESOLUTION|>--- conflicted
+++ resolved
@@ -222,9 +222,6 @@
 	kyma.Spec.Modules = append(
 		kyma.Spec.Modules, module)
 
-<<<<<<< HEAD
-	RegisterDefaultLifecycleForKyma(kyma)
-=======
 	RegisterDefaultLifecycleForKymaWithoutTemplate(kyma)
 
 	It("Should deploy ModuleTemplate", func() {
@@ -239,7 +236,6 @@
 			WithArguments(template).
 			Should(Succeed())
 	})
->>>>>>> 76179f9b
 
 	It("Mark Kyma as skip Reconciliation", func() {
 		By("CR created")
@@ -271,11 +267,7 @@
 		},
 		Entry("When update Module Template spec.data.spec field, module should not updated",
 			updateKCPModuleTemplateSpecData(kyma.Name, "valueUpdated"),
-<<<<<<< HEAD
-			expectManifestSpecDataEquals(kyma.Name, builder.InitSpecValue)),
-=======
 			expectManifestSpecDataEquals(kyma.Name, InitSpecValue)),
->>>>>>> 76179f9b
 		Entry("When put manifest into progress, kyma spec.status.modules should not updated",
 			UpdateAllManifestState(kyma.Name, v1beta2.StateProcessing),
 			expectKymaStatusModules(ctx, kyma, module.Name, v1beta2.StateReady)),
@@ -356,11 +348,7 @@
 		}
 		for _, activeModule := range createdKyma.Spec.Modules {
 			return UpdateModuleTemplateSpec(ctx, controlPlaneClient,
-<<<<<<< HEAD
-				activeModule, builder.InitSpecKey, valueUpdated, createdKyma.Spec.Channel)
-=======
 				activeModule, InitSpecKey, valueUpdated, createdKyma.Spec.Channel)
->>>>>>> 76179f9b
 		}
 		return nil
 	}
