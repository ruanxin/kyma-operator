/*
Copyright 2022.

Licensed under the Apache License, Version 2.0 (the "License");
you may not use this file except in compliance with the License.
You may obtain a copy of the License at

    http://www.apache.org/licenses/LICENSE-2.0

Unless required by applicable law or agreed to in writing, software
distributed under the License is distributed on an "AS IS" BASIS,
WITHOUT WARRANTIES OR CONDITIONS OF ANY KIND, either express or implied.
See the License for the specific language governing permissions and
limitations under the License.
*/

package controller

import (
	"context"
	"errors"
	"fmt"

	"golang.org/x/sync/errgroup"
	apimetav1 "k8s.io/apimachinery/pkg/apis/meta/v1"
	k8slabels "k8s.io/apimachinery/pkg/labels"
	"k8s.io/client-go/rest"
	"k8s.io/client-go/tools/record"
	ctrl "sigs.k8s.io/controller-runtime"
	"sigs.k8s.io/controller-runtime/pkg/client"
	"sigs.k8s.io/controller-runtime/pkg/controller/controllerutil"
	logf "sigs.k8s.io/controller-runtime/pkg/log"

	"github.com/kyma-project/lifecycle-manager/api/shared"
	"github.com/kyma-project/lifecycle-manager/api/v1beta2"
	"github.com/kyma-project/lifecycle-manager/internal/pkg/metrics"
	"github.com/kyma-project/lifecycle-manager/pkg/adapter"
	"github.com/kyma-project/lifecycle-manager/pkg/channel"
	"github.com/kyma-project/lifecycle-manager/pkg/log"
	"github.com/kyma-project/lifecycle-manager/pkg/module/common"
	"github.com/kyma-project/lifecycle-manager/pkg/module/parse"
	"github.com/kyma-project/lifecycle-manager/pkg/module/sync"
	"github.com/kyma-project/lifecycle-manager/pkg/queue"
	"github.com/kyma-project/lifecycle-manager/pkg/remote"
	"github.com/kyma-project/lifecycle-manager/pkg/signature"
	"github.com/kyma-project/lifecycle-manager/pkg/status"
	"github.com/kyma-project/lifecycle-manager/pkg/util"
	"github.com/kyma-project/lifecycle-manager/pkg/watcher"
)

type (
	EventReasonError string
	EventReasonInfo  string
)

var ErrManifestsStillExist = errors.New("manifests still exist")

const (
	moduleReconciliationError  EventReasonError = "ModuleReconciliationError"
	syncContextError           EventReasonError = "SyncContextError"
	metricsError               EventReasonError = "MetricsError"
	deletionError              EventReasonError = "DeletionError"
	updateStatus               EventReasonInfo  = "StatusUpdate"
	webhookChartRemoval        EventReasonInfo  = "WebhookChartRemoval"
	DefaultRemoteSyncNamespace string           = "kyma-system"
)

type KymaReconciler struct {
	client.Client
	record.EventRecorder
	queue.RequeueIntervals
	signature.VerificationSettings
	SKRWebhookManager   *watcher.SKRWebhookManifestManager
	KcpRestConfig       *rest.Config
	RemoteClientCache   *remote.ClientCache
	InKCPMode           bool
	RemoteSyncNamespace string
	IsManagedKyma       bool
	Metrics             *metrics.KymaMetrics
}

// +kubebuilder:rbac:groups=operator.kyma-project.io,resources=kymas,verbs=get;list;watch;create;update;patch;delete
// +kubebuilder:rbac:groups=operator.kyma-project.io,resources=kymas/status,verbs=get;update;patch
// +kubebuilder:rbac:groups=operator.kyma-project.io,resources=kymas/finalizers,verbs=update
// +kubebuilder:rbac:groups="",resources=services,verbs=get;list;watch
// +kubebuilder:rbac:groups="",resources=events,verbs=create;patch;get;list;watch
// +kubebuilder:rbac:groups="",resources=secrets,verbs=get;list;watch
// +kubebuilder:rbac:groups="",resources=configmaps,verbs=get;list;watch;create;update;patch;delete
// +kubebuilder:rbac:groups=operator.kyma-project.io,resources=moduletemplates,verbs=get;list;watch;create;update;patch;delete
// +kubebuilder:rbac:groups=operator.kyma-project.io,resources=moduletemplates/finalizers,verbs=update
// +kubebuilder:rbac:groups=apiextensions.k8s.io,resources=customresourcedefinitions,verbs=get;list;watch
// +kubebuilder:rbac:groups=cert-manager.io,resources=issuers,verbs=get;list;watch
// +kubebuilder:rbac:groups=cert-manager.io,resources=certificates,verbs=get;list;create;update;delete;patch;watch
// +kubebuilder:rbac:groups=apiextensions.k8s.io,resources=customresourcedefinitions/status,verbs=update

func (r *KymaReconciler) Reconcile(ctx context.Context, req ctrl.Request) (ctrl.Result, error) {
	logger := logf.FromContext(ctx)
	logger.V(log.DebugLevel).Info("reconciling")

	ctx = adapter.ContextWithRecorder(ctx, r.EventRecorder)

	kyma := &v1beta2.Kyma{}
	if err := r.Get(ctx, req.NamespacedName, kyma); err != nil {
		if !util.IsNotFound(err) {
			logger.V(log.DebugLevel).Info(fmt.Sprintf("Kyma %s not found, probably already deleted",
				req.NamespacedName))
			r.Metrics.RecordRequeueReason(metrics.KymaRetrievalError)
			return ctrl.Result{}, fmt.Errorf("KymaController: %w", err)
		}
		// if indeed not found, stop put this kyma in queue
		return ctrl.Result{Requeue: false}, nil
	}

	status.InitConditions(kyma, r.SyncKymaEnabled(kyma), r.WatcherEnabled(kyma))

	if kyma.SkipReconciliation() {
		logger.V(log.DebugLevel).Info(fmt.Sprintf("skipping reconciliation for Kyma: %s", kyma.Name))
		return ctrl.Result{RequeueAfter: r.RequeueIntervals.Success}, nil
	}

	ctx, err := r.getSyncedContext(ctx, kyma)

	if !kyma.DeletionTimestamp.IsZero() && errors.Is(err, remote.ErrAccessSecretNotFound) {
		logger.Info("access secret not found for kyma, assuming already deleted cluster")
		r.Metrics.CleanupMetrics(kyma.Name)
		r.removeAllFinalizers(kyma)
		r.Metrics.RecordRequeueReason(metrics.KymaUnderDeletionAndAccessSecretNotFound)
		return ctrl.Result{Requeue: true}, r.updateKyma(ctx, kyma)
	}

	if err != nil {
<<<<<<< HEAD
		r.deleteRemoteClientCache(ctx, kyma)
		r.enqueueWarningEvent(kyma, syncContextError, err)
=======
		if util.IsConnectionRefused(err) {
			r.deleteRemoteClientCache(ctx, kyma)
			r.enqueueWarningEvent(kyma, syncContextError, err)
		}
>>>>>>> 54ef77ce
		r.Metrics.RecordRequeueReason(metrics.SyncContextRetrievalError)
		return r.requeueWithError(ctx, kyma, err)
	}

	return r.reconcile(ctx, kyma)
}

func (r *KymaReconciler) deleteRemoteClientCache(ctx context.Context, kyma *v1beta2.Kyma) {
	logger := logf.FromContext(ctx)
	logger.Info("connection refused, assuming connection is invalid and resetting cache-entry for kyma")
	r.RemoteClientCache.Del(client.ObjectKeyFromObject(kyma))
}

// getSyncedContext returns either the original context (in case Syncing is disabled) or initiates a sync-context
// with a remote client and returns that context instead.
// In case of failure, original context should be returned.
func (r *KymaReconciler) getSyncedContext(ctx context.Context, kyma *v1beta2.Kyma) (context.Context, error) {
	if !r.SyncKymaEnabled(kyma) {
		return ctx, nil
	}

	remoteClient := remote.NewClientWithConfig(r.Client, r.KcpRestConfig)
	ctxWithSync, err := remote.InitializeSyncContext(ctx, kyma,
		r.RemoteSyncNamespace, remoteClient, r.RemoteClientCache)
	if err != nil {
		return ctx, err
	}

	return ctxWithSync, nil
}

func (r *KymaReconciler) reconcile(ctx context.Context, kyma *v1beta2.Kyma) (ctrl.Result, error) {
	if !kyma.DeletionTimestamp.IsZero() && kyma.Status.State != shared.StateDeleting {
		if err := r.deleteRemoteKyma(ctx, kyma); err != nil {
			r.Metrics.RecordRequeueReason(metrics.RemoteKymaDeletionError)
			return r.requeueWithError(ctx, kyma, err)
		}
		if err := r.updateStatus(ctx, kyma, shared.StateDeleting, "waiting for modules to be deleted"); err != nil {
			r.Metrics.RecordRequeueReason(metrics.StatusUpdateToDeletingError)
			return r.requeueWithError(ctx, kyma,
				fmt.Errorf("could not update kyma status after triggering deletion: %w", err))
		}
		r.Metrics.RecordRequeueReason(metrics.StatusUpdateToDeleting)
		return ctrl.Result{Requeue: true}, nil
	}

	if needsUpdate := kyma.EnsureLabelsAndFinalizers(); needsUpdate {
		if err := r.Update(ctx, kyma); err != nil {
			r.Metrics.RecordRequeueReason(metrics.LabelsAndFinalizersUpdateError)
			return r.requeueWithError(ctx, kyma, fmt.Errorf("failed to update kyma after finalizer check: %w", err))
		}
		r.Metrics.RecordRequeueReason(metrics.LabelsAndFinalizersUpdate)
		return ctrl.Result{Requeue: true}, nil
	}

	if r.SyncKymaEnabled(kyma) {
		updateKymaRequired, err := r.syncCrdsAndUpdateKymaAnnotations(ctx, kyma)
		if err != nil {
			r.Metrics.RecordRequeueReason(metrics.CrdsSyncError)
			return r.requeueWithError(ctx, kyma, fmt.Errorf("could not sync CRDs: %w", err))
		}
		if updateKymaRequired {
			if err := r.Update(ctx, kyma); err != nil {
				r.Metrics.RecordRequeueReason(metrics.CrdAnnotationsUpdateError)
				return r.requeueWithError(ctx, kyma, fmt.Errorf("could not update kyma annotations: %w", err))
			}
			r.Metrics.RecordRequeueReason(metrics.CrdAnnotationsUpdate)
			return ctrl.Result{Requeue: true}, nil
		}
		// update the control-plane kyma with the changes to the spec of the remote Kyma
		if err := r.replaceSpecFromRemote(ctx, kyma); err != nil {
			r.Metrics.RecordRequeueReason(metrics.SpecReplacementFromRemoteError)
			return r.requeueWithError(ctx, kyma, fmt.Errorf("could not replace control plane kyma spec"+
				" with remote kyma spec: %w", err))
		}
	}

	res, err := r.processKymaState(ctx, kyma)
	if err != nil {
		r.Metrics.RecordRequeueReason(metrics.ProcessingKymaStateError)
		return ctrl.Result{}, err
	}

	if r.SyncKymaEnabled(kyma) {
		// update the remote kyma with the state of the control plane
		if err := r.syncStatusToRemote(ctx, kyma); err != nil {
			r.Metrics.RecordRequeueReason(metrics.StatusSyncToRemoteError)
			return r.requeueWithError(ctx, kyma, fmt.Errorf("could not synchronize remote kyma status: %w", err))
		}
	}

	return res, err
}

func (r *KymaReconciler) syncCrdsAndUpdateKymaAnnotations(ctx context.Context, kyma *v1beta2.Kyma) (bool, error) {
	syncContext, err := remote.SyncContextFromContext(ctx)
	if err != nil {
		return false, fmt.Errorf("failed to get syncContext: %w", err)
	}
	updateRequired, err := remote.SyncCrdsAndUpdateKymaAnnotations(
		ctx, kyma, syncContext.RuntimeClient, syncContext.ControlPlaneClient)
	if err != nil {
		return false, err
	}

	return updateRequired, nil
}

func (r *KymaReconciler) deleteRemoteKyma(ctx context.Context, kyma *v1beta2.Kyma) error {
	logger := logf.FromContext(ctx).V(log.InfoLevel)
	if r.SyncKymaEnabled(kyma) {
		if err := remote.DeleteRemotelySyncedKyma(ctx, r.RemoteSyncNamespace); client.IgnoreNotFound(err) != nil {
			logger.Error(err, "Failed to be deleted remotely!")
			return fmt.Errorf("error occurred while trying to delete remotely synced kyma: %w", err)
		}
		logger.Info("Successfully deleted remotely!")
	}
	return nil
}

func (r *KymaReconciler) requeueWithError(ctx context.Context, kyma *v1beta2.Kyma, err error) (ctrl.Result, error) {
	return ctrl.Result{Requeue: true}, r.updateStatusWithError(ctx, kyma, err)
}

func (r *KymaReconciler) enqueueWarningEvent(kyma *v1beta2.Kyma, reason EventReasonError, err error) {
	r.Event(kyma, "Warning", string(reason), err.Error())
}

func (r *KymaReconciler) enqueueNormalEvent(kyma *v1beta2.Kyma, reason EventReasonInfo, message string) {
	r.Event(kyma, "Normal", string(reason), message)
}

func (r *KymaReconciler) fetchRemoteKyma(ctx context.Context, controlPlaneKyma *v1beta2.Kyma) (*v1beta2.Kyma, error) {
	syncContext, err := remote.SyncContextFromContext(ctx)
	if err != nil {
		return nil, fmt.Errorf("failed to get syncContext: %w", err)
	}
	remoteKyma, err := syncContext.CreateOrFetchRemoteKyma(ctx, controlPlaneKyma, r.RemoteSyncNamespace)
	if err != nil {
		if errors.Is(err, remote.ErrNotFoundAndKCPKymaUnderDeleting) {
			return nil, err
		}
		return nil, fmt.Errorf("could not create or fetch remote kyma: %w", err)
	}
	return remoteKyma, nil
}

// syncStatusToRemote updates the status of a remote copy of given Kyma instance.
func (r *KymaReconciler) syncStatusToRemote(ctx context.Context, controlPlaneKyma *v1beta2.Kyma) error {
	remoteKyma, err := r.fetchRemoteKyma(ctx, controlPlaneKyma)
	if err != nil {
		if errors.Is(err, remote.ErrNotFoundAndKCPKymaUnderDeleting) {
			// remote kyma not found because it's deleted, should not continue
			return nil
		}
		return err
	}

	syncContext, err := remote.SyncContextFromContext(ctx)
	if err != nil {
		return fmt.Errorf("failed to get syncContext: %w", err)
	}
	if err := syncContext.SynchronizeRemoteKyma(ctx, controlPlaneKyma, remoteKyma); err != nil {
		return fmt.Errorf("sync run failure: %w", err)
	}
	return nil
}

// replaceSpecFromRemote replaces the spec from control-lane Kyma with the remote Kyma spec as single source of truth.
func (r *KymaReconciler) replaceSpecFromRemote(
	ctx context.Context, controlPlaneKyma *v1beta2.Kyma,
) error {
	remoteKyma, err := r.fetchRemoteKyma(ctx, controlPlaneKyma)
	if err != nil {
		if errors.Is(err, remote.ErrNotFoundAndKCPKymaUnderDeleting) {
			// remote kyma not found because it's deleted, should not continue
			return nil
		}
		return err
	}
	remote.ReplaceModules(controlPlaneKyma, remoteKyma)
	return nil
}

func (r *KymaReconciler) processKymaState(ctx context.Context, kyma *v1beta2.Kyma) (ctrl.Result, error) {
	switch kyma.Status.State {
	case "":
		return r.handleInitialState(ctx, kyma)
	case shared.StateProcessing:
		return r.handleProcessingState(ctx, kyma)
	case shared.StateDeleting:
		return r.handleDeletingState(ctx, kyma)
	case shared.StateError:
		return r.handleProcessingState(ctx, kyma)
	case shared.StateReady, shared.StateWarning:
		return r.handleProcessingState(ctx, kyma)
	}

	return ctrl.Result{Requeue: false}, nil
}

func (r *KymaReconciler) handleInitialState(ctx context.Context, kyma *v1beta2.Kyma) (ctrl.Result, error) {
	const msg = "started processing"
	if err := r.updateStatus(ctx, kyma, shared.StateProcessing, msg); err != nil {
		r.Metrics.RecordRequeueReason(metrics.InitialStateHandlingError)
		return ctrl.Result{}, err
	}
	r.enqueueNormalEvent(kyma, updateStatus, msg)
	r.Metrics.RecordRequeueReason(metrics.InitialStateHandling)
	return ctrl.Result{Requeue: true}, nil
}

func (r *KymaReconciler) handleProcessingState(ctx context.Context, kyma *v1beta2.Kyma) (ctrl.Result, error) {
	logger := logf.FromContext(ctx)
<<<<<<< HEAD
	var requeueReason metrics.RequeueReason
=======
>>>>>>> 54ef77ce
	var errGroup errgroup.Group
	errGroup.Go(func() error {
		err := r.reconcileManifests(ctx, kyma)
		if err != nil {
<<<<<<< HEAD
			requeueReason = metrics.ManifestReconciliationError
=======
			r.Metrics.RecordRequeueReason(metrics.ManifestReconciliationError)
>>>>>>> 54ef77ce
			return fmt.Errorf("could not reconciling manifest: %w", err)
		}
		if kyma.AllModulesReady() {
			kyma.UpdateCondition(v1beta2.ConditionTypeModules, apimetav1.ConditionTrue)
		} else {
			kyma.UpdateCondition(v1beta2.ConditionTypeModules, apimetav1.ConditionFalse)
		}
		return nil
	})
	if r.SyncKymaEnabled(kyma) {
		errGroup.Go(func() error {
			if err := r.syncModuleCatalog(ctx, kyma); err != nil {
<<<<<<< HEAD
				requeueReason = metrics.ModuleCatalogSyncError
=======
				r.Metrics.RecordRequeueReason(metrics.ModuleCatalogSyncError)
>>>>>>> 54ef77ce
				kyma.UpdateCondition(v1beta2.ConditionTypeModuleCatalog, apimetav1.ConditionFalse)
				return fmt.Errorf("could not synchronize remote module catalog: %w", err)
			}
			kyma.UpdateCondition(v1beta2.ConditionTypeModuleCatalog, apimetav1.ConditionTrue)
			return nil
		})
	}

	if r.WatcherEnabled(kyma) {
		errGroup.Go(func() error {
			if err := r.SKRWebhookManager.Install(ctx, kyma); err != nil {
<<<<<<< HEAD
				requeueReason = metrics.SkrWebhookResourcesInstallationError
=======
				r.Metrics.RecordRequeueReason(metrics.SkrWebhookResourcesInstallationError)
>>>>>>> 54ef77ce
				if errors.Is(err, &watcher.CertificateNotReadyError{}) {
					kyma.UpdateCondition(v1beta2.ConditionTypeSKRWebhook, apimetav1.ConditionFalse)
					return nil
				}
				return err
			}
			kyma.UpdateCondition(v1beta2.ConditionTypeSKRWebhook, apimetav1.ConditionTrue)
			return nil
		})
	}

	if err := errGroup.Wait(); err != nil {
		r.Metrics.RecordRequeueReason(requeueReason)
		return ctrl.Result{Requeue: true}, r.updateStatusWithError(ctx, kyma, err)
	}

	state := kyma.DetermineState()
	requeueInterval := queue.DetermineRequeueInterval(state, r.RequeueIntervals)
	if state == shared.StateReady {
		const msg = "kyma is ready"
		if kyma.Status.State != shared.StateReady {
			logger.Info(msg)
		}
		return ctrl.Result{RequeueAfter: requeueInterval}, r.updateStatus(ctx, kyma, state, msg)
	}

	return ctrl.Result{RequeueAfter: requeueInterval},
		r.updateStatus(ctx, kyma, state, "waiting for all modules to become ready")
}

func (r *KymaReconciler) handleDeletingState(ctx context.Context, kyma *v1beta2.Kyma) (ctrl.Result, error) {
	logger := logf.FromContext(ctx).V(log.InfoLevel)

	if r.WatcherEnabled(kyma) {
		if err := r.SKRWebhookManager.Remove(ctx, kyma); err != nil {
			// error is expected, try again
			r.enqueueNormalEvent(kyma, webhookChartRemoval, err.Error())
			return ctrl.Result{RequeueAfter: r.RequeueIntervals.Busy}, nil
		}
		r.SKRWebhookManager.WatcherMetrics.CleanupMetrics(kyma.Name)
	}

	if r.SyncKymaEnabled(kyma) {
		if err := remote.NewRemoteCatalogFromKyma(r.RemoteSyncNamespace).Delete(ctx); err != nil {
			err = fmt.Errorf("could not delete remote module catalog: %w", err)
			r.enqueueWarningEvent(kyma, deletionError, err)
			r.Metrics.RecordRequeueReason(metrics.RemoteModuleCatalogDeletionError)
			return ctrl.Result{}, err
		}

		r.RemoteClientCache.Del(client.ObjectKeyFromObject(kyma))
		if err := remote.RemoveFinalizersFromRemoteKyma(ctx, r.RemoteSyncNamespace); client.IgnoreNotFound(err) != nil {
			err = fmt.Errorf("error while trying to remove finalizer from remote: %w", err)
			r.enqueueWarningEvent(kyma, deletionError, err)
			r.Metrics.RecordRequeueReason(metrics.FinalizersRemovalFromRemoteKymaError)
			return ctrl.Result{}, err
		}

		logger.Info("removed remote finalizers")
	}

	err := r.cleanupManifestCRs(ctx, kyma)
	if err != nil {
		r.enqueueWarningEvent(kyma, deletionError, err)
		r.Metrics.RecordRequeueReason(metrics.ManifestCrsCleanupError)
		return ctrl.Result{}, err
	}

	r.Metrics.CleanupMetrics(kyma.Name)

	controllerutil.RemoveFinalizer(kyma, shared.KymaFinalizer)

	r.Metrics.RecordRequeueReason(metrics.KymaDeletion)
	return ctrl.Result{Requeue: true}, r.updateKyma(ctx, kyma)
}

func (r *KymaReconciler) cleanupManifestCRs(ctx context.Context, kyma *v1beta2.Kyma) error {
	relatedManifests, err := r.getRelatedManifestCRs(ctx, kyma)
	if err != nil {
		return fmt.Errorf("error while trying to get manifests: %w", err)
	}

	if r.relatedManifestCRsAreDeleted(relatedManifests) {
		return nil
	}

	if err = r.deleteManifests(ctx, relatedManifests); err != nil {
		return fmt.Errorf("error while trying to delete manifests: %w", err)
	}
	return ErrManifestsStillExist
}

func (r *KymaReconciler) deleteManifests(ctx context.Context, manifests []v1beta2.Manifest) error {
	for i := range manifests {
		if err := r.Delete(ctx, &manifests[i]); client.IgnoreNotFound(err) != nil {
			return fmt.Errorf("error while trying to delete manifest: %w", err)
		}
	}
	return nil
}

func (r *KymaReconciler) getRelatedManifestCRs(ctx context.Context, kyma *v1beta2.Kyma) ([]v1beta2.Manifest, error) {
	manifestList := &v1beta2.ManifestList{}
	labelSelector := k8slabels.SelectorFromSet(k8slabels.Set{shared.KymaName: kyma.Name})
	if err := r.List(ctx, manifestList,
		&client.ListOptions{LabelSelector: labelSelector}); client.IgnoreNotFound(err) != nil {
		return nil, fmt.Errorf("failed to get related manifests, %w", err)
	}

	return manifestList.Items, nil
}

func (r *KymaReconciler) relatedManifestCRsAreDeleted(manifests []v1beta2.Manifest) bool {
	return len(manifests) == 0
}

func (r *KymaReconciler) removeAllFinalizers(kyma *v1beta2.Kyma) {
	for _, finalizer := range kyma.Finalizers {
		controllerutil.RemoveFinalizer(kyma, finalizer)
	}
}

func (r *KymaReconciler) updateKyma(ctx context.Context, kyma *v1beta2.Kyma) error {
	if err := r.Update(ctx, kyma); err != nil {
		err = fmt.Errorf("error while updating kyma during deletion: %w", err)
		r.enqueueWarningEvent(kyma, deletionError, err)
		return err
	}

	return nil
}

func (r *KymaReconciler) reconcileManifests(ctx context.Context, kyma *v1beta2.Kyma) error {
	modules, err := r.GenerateModulesFromTemplate(ctx, kyma)
	if err != nil {
		return fmt.Errorf("error while fetching modules during processing: %w", err)
	}

	runner := sync.New(r)

	if err := runner.ReconcileManifests(ctx, kyma, modules); err != nil {
		return fmt.Errorf("sync failed: %w", err)
	}

	runner.SyncModuleStatus(ctx, kyma, modules, r.Metrics)
	// If module get removed from kyma, the module deletion happens here.

	if err := r.DeleteNoLongerExistingModules(ctx, kyma); err != nil {
		return fmt.Errorf("error while syncing conditions during deleting non exists modules: %w", err)
	}
	return nil
}

func (r *KymaReconciler) syncModuleCatalog(ctx context.Context, kyma *v1beta2.Kyma) error {
	moduleTemplateList := &v1beta2.ModuleTemplateList{}
	if err := r.List(ctx, moduleTemplateList, &client.ListOptions{}); err != nil {
		return fmt.Errorf("could not aggregate module templates for module catalog sync: %w", err)
	}

	var modulesToSync []v1beta2.ModuleTemplate
	for _, mt := range moduleTemplateList.Items {
		if mt.SyncEnabled(kyma.IsBeta(), kyma.IsInternal()) {
			modulesToSync = append(modulesToSync, mt)
		}
	}

	if err := remote.NewRemoteCatalogFromKyma(r.RemoteSyncNamespace).CreateOrUpdate(ctx, modulesToSync); err != nil {
		return fmt.Errorf("could not synchronize remote module catalog: %w", err)
	}

	return nil
}

func (r *KymaReconciler) updateStatus(ctx context.Context, kyma *v1beta2.Kyma,
	state shared.State, message string,
) error {
	if err := status.Helper(r).UpdateStatusForExistingModules(ctx, kyma, state, message); err != nil {
		return fmt.Errorf("error while updating status to %s because of %s: %w", state, message, err)
	}
	return nil
}

func (r *KymaReconciler) updateStatusWithError(ctx context.Context, kyma *v1beta2.Kyma, err error) error {
	if err := status.Helper(r).UpdateStatusForExistingModules(ctx, kyma, shared.StateError, err.Error()); err != nil {
		return fmt.Errorf("error while updating status to %s: %w", shared.StateError, err)
	}
	r.enqueueWarningEvent(kyma, moduleReconciliationError, err)
	return nil
}

func (r *KymaReconciler) GenerateModulesFromTemplate(ctx context.Context, kyma *v1beta2.Kyma) (common.Modules, error) {
	templates := channel.GetTemplates(ctx, r, kyma, r.SyncKymaEnabled(kyma))
	for _, template := range templates {
		if template.Err != nil {
			r.enqueueWarningEvent(kyma, moduleReconciliationError, template.Err)
		}
	}
	parser := parse.NewParser(r.Client, r.InKCPMode,
		r.RemoteSyncNamespace, r.EnableVerification, r.PublicKeyFilePath)

	return parser.GenerateModulesFromTemplates(ctx, kyma, templates), nil
}

func (r *KymaReconciler) DeleteNoLongerExistingModules(ctx context.Context, kyma *v1beta2.Kyma) error {
	moduleStatus := kyma.GetNoLongerExistingModuleStatus()
	var err error
	if len(moduleStatus) == 0 {
		return nil
	}
	for i := range moduleStatus {
		moduleStatus := moduleStatus[i]
		if moduleStatus.Manifest == nil {
			continue
		}
		err = r.deleteManifest(ctx, moduleStatus.Manifest)
	}

	if client.IgnoreNotFound(err) != nil {
		return fmt.Errorf("error deleting module %w", err)
	}
	return nil
}

func (r *KymaReconciler) deleteManifest(ctx context.Context, trackedManifest *v1beta2.TrackingObject) error {
	manifest := apimetav1.PartialObjectMetadata{}
	manifest.SetGroupVersionKind(trackedManifest.GroupVersionKind())
	manifest.SetNamespace(trackedManifest.GetNamespace())
	manifest.SetName(trackedManifest.GetName())

	err := r.Delete(ctx, &manifest, &client.DeleteOptions{})
	if err != nil {
		return fmt.Errorf("failed delete manifest crd: %w", err)
	}
	return nil
}

func (r *KymaReconciler) UpdateMetrics(ctx context.Context, kyma *v1beta2.Kyma) {
	if err := r.Metrics.UpdateAll(kyma); err != nil {
		if metrics.IsMissingMetricsAnnotationOrLabel(err) {
			r.enqueueWarningEvent(kyma, metricsError, err)
		}
		logf.FromContext(ctx).V(log.DebugLevel).Info(fmt.Sprintf("error occurred while updating all metrics: %s", err))
	}
}

func (r *KymaReconciler) WatcherEnabled(kyma *v1beta2.Kyma) bool {
	return r.SyncKymaEnabled(kyma) && r.SKRWebhookManager != nil
}

func (r *KymaReconciler) IsInKcp() bool {
	return r.InKCPMode
}

func (r *KymaReconciler) SyncKymaEnabled(kyma *v1beta2.Kyma) bool {
	if !r.InKCPMode {
		return false
	}
	return kyma.HasSyncLabelEnabled()
}

func (r *KymaReconciler) IsKymaManaged() bool {
	return r.IsManagedKyma
}<|MERGE_RESOLUTION|>--- conflicted
+++ resolved
@@ -129,15 +129,8 @@
 	}
 
 	if err != nil {
-<<<<<<< HEAD
 		r.deleteRemoteClientCache(ctx, kyma)
 		r.enqueueWarningEvent(kyma, syncContextError, err)
-=======
-		if util.IsConnectionRefused(err) {
-			r.deleteRemoteClientCache(ctx, kyma)
-			r.enqueueWarningEvent(kyma, syncContextError, err)
-		}
->>>>>>> 54ef77ce
 		r.Metrics.RecordRequeueReason(metrics.SyncContextRetrievalError)
 		return r.requeueWithError(ctx, kyma, err)
 	}
@@ -352,19 +345,11 @@
 
 func (r *KymaReconciler) handleProcessingState(ctx context.Context, kyma *v1beta2.Kyma) (ctrl.Result, error) {
 	logger := logf.FromContext(ctx)
-<<<<<<< HEAD
-	var requeueReason metrics.RequeueReason
-=======
->>>>>>> 54ef77ce
 	var errGroup errgroup.Group
 	errGroup.Go(func() error {
 		err := r.reconcileManifests(ctx, kyma)
 		if err != nil {
-<<<<<<< HEAD
-			requeueReason = metrics.ManifestReconciliationError
-=======
 			r.Metrics.RecordRequeueReason(metrics.ManifestReconciliationError)
->>>>>>> 54ef77ce
 			return fmt.Errorf("could not reconciling manifest: %w", err)
 		}
 		if kyma.AllModulesReady() {
@@ -377,11 +362,7 @@
 	if r.SyncKymaEnabled(kyma) {
 		errGroup.Go(func() error {
 			if err := r.syncModuleCatalog(ctx, kyma); err != nil {
-<<<<<<< HEAD
-				requeueReason = metrics.ModuleCatalogSyncError
-=======
 				r.Metrics.RecordRequeueReason(metrics.ModuleCatalogSyncError)
->>>>>>> 54ef77ce
 				kyma.UpdateCondition(v1beta2.ConditionTypeModuleCatalog, apimetav1.ConditionFalse)
 				return fmt.Errorf("could not synchronize remote module catalog: %w", err)
 			}
@@ -393,11 +374,7 @@
 	if r.WatcherEnabled(kyma) {
 		errGroup.Go(func() error {
 			if err := r.SKRWebhookManager.Install(ctx, kyma); err != nil {
-<<<<<<< HEAD
-				requeueReason = metrics.SkrWebhookResourcesInstallationError
-=======
 				r.Metrics.RecordRequeueReason(metrics.SkrWebhookResourcesInstallationError)
->>>>>>> 54ef77ce
 				if errors.Is(err, &watcher.CertificateNotReadyError{}) {
 					kyma.UpdateCondition(v1beta2.ConditionTypeSKRWebhook, apimetav1.ConditionFalse)
 					return nil
@@ -410,7 +387,6 @@
 	}
 
 	if err := errGroup.Wait(); err != nil {
-		r.Metrics.RecordRequeueReason(requeueReason)
 		return ctrl.Result{Requeue: true}, r.updateStatusWithError(ctx, kyma, err)
 	}
 
