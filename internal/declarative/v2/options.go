--- conflicted
+++ resolved
@@ -42,11 +42,7 @@
 	ClientCacheKeyFn
 	ManifestParser
 	ManifestCache
-<<<<<<< HEAD
-	CustomReadyCheck ReadyCheck
-=======
 	CustomStateCheck StateCheck
->>>>>>> 88dbd1ef
 
 	PostRenderTransforms []ObjectTransform
 
