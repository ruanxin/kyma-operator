--- conflicted
+++ resolved
@@ -136,14 +136,11 @@
 		r.MandatoryModuleMetrics.RecordMandatoryModuleState(kymaName, moduleName, state)
 	}
 
-<<<<<<< HEAD
 	if manifest.IsUnmanaged() {
 		manifest.SetFinalizers([]string{})
 		return r.updateManifest(ctx, manifest, metrics.ManifestUnmanagedUpdate)
 	}
 
-=======
->>>>>>> 88dbd1ef
 	if manifest.GetDeletionTimestamp().IsZero() {
 		partialMeta := r.partialObjectMetadata(manifest)
 		if controllerutil.AddFinalizer(partialMeta, defaultFinalizer) {
@@ -162,11 +159,7 @@
 
 	if notContainsSyncedOCIRefAnnotation(manifest) {
 		updateSyncedOCIRefAnnotation(manifest, spec.OCIRef)
-<<<<<<< HEAD
 		return r.updateManifest(ctx, manifest, metrics.ManifestInitSyncedOCIRef)
-=======
-		return r.updateObject(ctx, manifest, metrics.ManifestInitSyncedOCIRef)
->>>>>>> 88dbd1ef
 	}
 
 	skrClient, err := r.getTargetClient(ctx, manifest)
@@ -221,11 +214,7 @@
 	// we need to make sure all updates successfully before we can update synced oci ref
 	if requireUpdateSyncedOCIRefAnnotation(manifest, spec.OCIRef) {
 		updateSyncedOCIRefAnnotation(manifest, spec.OCIRef)
-<<<<<<< HEAD
 		return r.updateManifest(ctx, manifest, metrics.ManifestUpdateSyncedOCIRef)
-=======
-		return r.updateObject(ctx, manifest, metrics.ManifestUpdateSyncedOCIRef)
->>>>>>> 88dbd1ef
 	}
 
 	if !manifest.GetDeletionTimestamp().IsZero() {
@@ -241,11 +230,7 @@
 	r.ManifestMetrics.RemoveManifestDuration(req.Name)
 	r.cleanUpMandatoryModuleMetrics(manifest)
 	if removeFinalizers(manifest, r.finalizerToRemove(originalErr, manifest)) {
-<<<<<<< HEAD
 		return r.updateManifest(ctx, manifest, requeueReason)
-=======
-		return r.updateObject(ctx, manifest, requeueReason)
->>>>>>> 88dbd1ef
 	}
 	if manifest.GetStatus().State != shared.StateWarning {
 		manifest.SetStatus(manifest.GetStatus().WithState(shared.StateDeleting).
@@ -380,20 +365,12 @@
 		}
 	}
 
-<<<<<<< HEAD
-	deploymentState, err := r.checkResourceState(ctx, clnt, target)
-=======
 	managerState, err := r.checkManagerState(ctx, clnt, target)
->>>>>>> 88dbd1ef
 	if err != nil {
 		manifest.SetStatus(status.WithState(shared.StateError).WithErr(err))
 		return err
 	}
-<<<<<<< HEAD
-	return r.setManifestState(manifest, deploymentState)
-=======
 	return r.setManifestState(manifest, managerState)
->>>>>>> 88dbd1ef
 }
 
 func hasDiff(oldResources []shared.Resource, newResources []shared.Resource) bool {
@@ -417,38 +394,21 @@
 	return false
 }
 
-<<<<<<< HEAD
-func (r *Reconciler) checkResourceState(ctx context.Context, clnt Client, target []*resource.Info) (shared.State,
-	error,
-) {
-	resourceReadyCheck := r.CustomReadyCheck
-
-	resourceState, err := resourceReadyCheck.Run(ctx, clnt, target)
-=======
 func (r *Reconciler) checkManagerState(ctx context.Context, clnt Client, target []*resource.Info) (shared.State,
 	error,
 ) {
 	managerReadyCheck := r.CustomStateCheck
 
 	managerState, err := managerReadyCheck.GetState(ctx, clnt, target)
->>>>>>> 88dbd1ef
 	if err != nil {
 		return shared.StateError, err
 	}
 
-<<<<<<< HEAD
-	if resourceState == shared.StateProcessing {
-		return shared.StateProcessing, nil
-	}
-
-	return resourceState, nil
-=======
 	if managerState == shared.StateProcessing {
 		return shared.StateProcessing, nil
 	}
 
 	return managerState, nil
->>>>>>> 88dbd1ef
 }
 
 func (r *Reconciler) setManifestState(manifest *v1beta2.Manifest, state shared.State) error {
@@ -746,11 +706,7 @@
 }
 
 func (r *Reconciler) cleanUpMandatoryModuleMetrics(manifest *v1beta2.Manifest) {
-<<<<<<< HEAD
-	if manifest.GetLabels()[shared.IsMandatoryModule] == strconv.FormatBool(true) {
-=======
 	if manifest.IsMandatoryModule() {
->>>>>>> 88dbd1ef
 		kymaName := manifest.GetLabels()[shared.KymaName]
 		moduleName := manifest.GetLabels()[shared.ModuleName]
 		r.MandatoryModuleMetrics.CleanupMetrics(kymaName, moduleName)
