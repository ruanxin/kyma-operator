--- conflicted
+++ resolved
@@ -100,18 +100,14 @@
 		&flagVar.logLevel, "log-level", defaultLogLevel,
 		"indicates the current log-level, enter negative values to increase verbosity (e.g. 9)",
 	)
-<<<<<<< HEAD
 	flag.BoolVar(&flagVar.inKCPMode, "in-kcp-mode", false,
 		"indicates lifecycle manager is deployed in control-plane mode")
-=======
 	flag.BoolVar(&flagVar.enablePurgeFinalizer, "enable-purge-finalizer", false,
 		"Enabling purge finalizer")
 	flag.DurationVar(&flagVar.purgeFinalizerTimeout, "purge-finalizer-timeout", defaultPurgeFinalizerTimeout,
 		"Indicates the SKR Purge Finalizers execution delay in seconds")
 	flag.StringVar(&flagVar.skipPurgingFor, "skip-finalizer-purging-for", "", "Exclude the passed CRDs"+
 		" from finalizer removal. Example: 'ingressroutetcps.traefik.containo.us,*.helm.cattle.io'.")
-	flag.BoolVar(&flagVar.isKymaManaged, "is-kyma-managed", false, "indicates whether Kyma is managed")
->>>>>>> f52bd5ee
 	return flagVar
 }
 
@@ -150,12 +146,8 @@
 	cacheSyncTimeout                       time.Duration
 	enableDomainNameVerification           bool
 	logLevel                               int
-<<<<<<< HEAD
 	inKCPMode                              bool
-=======
-	isKymaManaged                          bool
 	enablePurgeFinalizer                   bool
 	purgeFinalizerTimeout                  time.Duration
 	skipPurgingFor                         string
->>>>>>> f52bd5ee
 }