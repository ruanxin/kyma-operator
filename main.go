/*
Copyright 2022.

Licensed under the Apache License, Version 2.0 (the "License");
you may not use this file except in compliance with the License.
You may obtain a copy of the License at

    http://www.apache.org/licenses/LICENSE-2.0

Unless required by applicable law or agreed to in writing, software
distributed under the License is distributed on an "AS IS" BASIS,
WITHOUT WARRANTIES OR CONDITIONS OF ANY KIND, either express or implied.
See the License for the specific language governing permissions and
limitations under the License.
*/

package main

import (
	"flag"
	"net/http"
	"net/http/pprof"
	"os"
	"strings"
	"time"

<<<<<<< HEAD
	"github.com/kyma-project/lifecycle-manager/api"
	"github.com/kyma-project/lifecycle-manager/api/v1alpha1"
	"github.com/kyma-project/lifecycle-manager/api/v1beta1"
	"github.com/kyma-project/lifecycle-manager/pkg/log"
=======
>>>>>>> bdd79b55
	"go.uber.org/zap/zapcore"
	"golang.org/x/time/rate"
	"k8s.io/client-go/rest"
	"k8s.io/client-go/util/workqueue"
	"sigs.k8s.io/controller-runtime/pkg/client"

	"github.com/kyma-project/lifecycle-manager/pkg/log"

	"github.com/kyma-project/lifecycle-manager/pkg/deploy"
	"github.com/kyma-project/lifecycle-manager/pkg/istio"
	"github.com/kyma-project/lifecycle-manager/pkg/remote"
	"github.com/kyma-project/lifecycle-manager/pkg/signature"

	"sigs.k8s.io/controller-runtime/pkg/cache"
	"sigs.k8s.io/controller-runtime/pkg/controller"
	"sigs.k8s.io/controller-runtime/pkg/healthz"

	// Import all Kubernetes client auth plugins (e.g. Azure, GCP, OIDC, etc.)
	// to ensure that exec-entrypoint and run can make use of them.
	_ "k8s.io/client-go/plugin/pkg/client/auth"

	v1extensions "k8s.io/apiextensions-apiserver/pkg/apis/apiextensions/v1"
	"k8s.io/apimachinery/pkg/runtime"
	utilruntime "k8s.io/apimachinery/pkg/util/runtime"
	clientgoscheme "k8s.io/client-go/kubernetes/scheme"
	ctrl "sigs.k8s.io/controller-runtime"

<<<<<<< HEAD
	"github.com/kyma-project/lifecycle-manager/controllers"
=======
	moduleManagerV1alpha1 "github.com/kyma-project/module-manager/api/v1alpha1"

	operatorv1alpha1 "github.com/kyma-project/lifecycle-manager/api/v1alpha1"
	operatorv1beta1 "github.com/kyma-project/lifecycle-manager/api/v1beta1"
	"github.com/kyma-project/lifecycle-manager/controllers"

>>>>>>> bdd79b55
	//+kubebuilder:scaffold:imports
	"sigs.k8s.io/controller-runtime/pkg/manager"
)

const (
	port = 9443
)

var (
	scheme   = runtime.NewScheme()        //nolint:gochecknoglobals
	setupLog = ctrl.Log.WithName("setup") //nolint:gochecknoglobals
)

//nolint:gochecknoinits
func init() {
	utilruntime.Must(clientgoscheme.AddToScheme(scheme))
<<<<<<< HEAD
	utilruntime.Must(api.AddToScheme(scheme))
	utilruntime.Must(v1extensions.AddToScheme(scheme))
=======
	utilruntime.Must(v1extensions.AddToScheme(scheme))
	utilruntime.Must(operatorv1alpha1.AddToScheme(scheme))
	utilruntime.Must(moduleManagerV1alpha1.AddToScheme(scheme))
	utilruntime.Must(operatorv1beta1.AddToScheme(scheme))
>>>>>>> bdd79b55
	//+kubebuilder:scaffold:scheme
}

func main() {
	flagVar := defineFlagVar()
	flag.Parse()
	ctrl.SetLogger(log.ConfigLogger(int8(flagVar.logLevel), zapcore.Lock(os.Stdout)))
	if flagVar.pprof {
		go pprofStartServer(flagVar.pprofAddr, flagVar.pprofServerTimeout)
	}

	setupManager(flagVar, controllers.NewCacheFunc(), scheme)
}

func pprofStartServer(addr string, timeout time.Duration) {
	mux := http.NewServeMux()
	mux.HandleFunc("/debug/pprof/", pprof.Index)
	mux.HandleFunc("/debug/pprof/cmdline", pprof.Cmdline)
	mux.HandleFunc("/debug/pprof/profile", pprof.Profile)
	mux.HandleFunc("/debug/pprof/symbol", pprof.Symbol)
	mux.HandleFunc("/debug/pprof/trace", pprof.Trace)

	server := &http.Server{
		Addr:              addr,
		Handler:           mux,
		ReadTimeout:       timeout,
		ReadHeaderTimeout: timeout,
		WriteTimeout:      timeout,
	}

	if err := server.ListenAndServe(); err != nil {
		setupLog.Error(err, "error starting pprof server")
	}
}

func setupManager(flagVar *FlagVar, newCacheFunc cache.NewCacheFunc, scheme *runtime.Scheme) {
	config := ctrl.GetConfigOrDie()
	config.QPS = float32(flagVar.clientQPS)
	config.Burst = flagVar.clientBurst

	mgr, err := ctrl.NewManager(config, ctrl.Options{
		Scheme:                 scheme,
		MetricsBindAddress:     flagVar.metricsAddr,
		Port:                   port,
		HealthProbeBindAddress: flagVar.probeAddr,
		LeaderElection:         flagVar.enableLeaderElection,
		LeaderElectionID:       "893110f7.kyma-project.io",
		NewCache:               newCacheFunc,
		NewClient:              NewClient,
	})
	if err != nil {
		setupLog.Error(err, "unable to start manager")
		os.Exit(1)
	}

	options := controllerOptionsFromFlagVar(flagVar)

	remoteClientCache := remote.NewClientCache()

	setupKymaReconciler(mgr, remoteClientCache, flagVar, options)
	setupManifestReconciler(mgr, flagVar, options)

	if flagVar.enableKcpWatcher {
		setupKcpWatcherReconciler(mgr, options, flagVar)
	}
	if flagVar.enableWebhooks {
<<<<<<< HEAD
		if err := (&v1alpha1.ModuleTemplate{}).
			SetupWebhookWithManager(mgr); err != nil {
			setupLog.Error(err, "unable to create webhook", "webhook", "ModuleTemplate")
			os.Exit(1)
		}
		if err = (&v1alpha1.Manifest{}).SetupWebhookWithManager(mgr); err != nil {
			setupLog.Error(err, "unable to create webhook", "webhook", "Manifest")
			os.Exit(1)
		}

		if err = (&v1beta1.Manifest{}).SetupWebhookWithManager(mgr); err != nil {
			setupLog.Error(err, "unable to create webhook", "webhook", "Manifest")
			os.Exit(1)
		}
=======
		enableWebhooks(mgr)
>>>>>>> bdd79b55
	}

	//+kubebuilder:scaffold:builder
	if err := mgr.AddHealthzCheck("healthz", healthz.Ping); err != nil {
		setupLog.Error(err, "unable to set up health check")
		os.Exit(1)
	}
	if err := mgr.AddReadyzCheck("readyz", healthz.Ping); err != nil {
		setupLog.Error(err, "unable to set up ready check")
		os.Exit(1)
	}
	if err := mgr.Start(ctrl.SetupSignalHandler()); err != nil {
		setupLog.Error(err, "problem running manager")
		os.Exit(1)
	}
}

func enableWebhooks(mgr manager.Manager) {
	if err := (&operatorv1alpha1.ModuleTemplate{}).
		SetupWebhookWithManager(mgr); err != nil {
		setupLog.Error(err, "unable to create webhook", "webhook", "ModuleTemplate")
		os.Exit(1)
	}
	if err := (&operatorv1beta1.ModuleTemplate{}).
		SetupWebhookWithManager(mgr); err != nil {
		setupLog.Error(err, "unable to create webhook", "webhook", "ModuleTemplate")
		os.Exit(1)
	}
	if err := (&operatorv1beta1.Kyma{}).SetupWebhookWithManager(mgr); err != nil {
		setupLog.Error(err, "unable to create webhook", "webhook", "Kyma")
		os.Exit(1)
	}
	if err := (&operatorv1beta1.Watcher{}).SetupWebhookWithManager(mgr); err != nil {
		setupLog.Error(err, "unable to create webhook", "webhook", "Watcher")
		os.Exit(1)
	}
}

func controllerOptionsFromFlagVar(flagVar *FlagVar) controller.Options {
	return controller.Options{
		RateLimiter: workqueue.NewMaxOfRateLimiter(
			workqueue.NewItemExponentialFailureRateLimiter(flagVar.failureBaseDelay, flagVar.failureMaxDelay),
			&workqueue.BucketRateLimiter{
				Limiter: rate.NewLimiter(rate.Limit(flagVar.rateLimiterFrequency), flagVar.rateLimiterBurst),
			},
		),
		MaxConcurrentReconciles: flagVar.maxConcurrentReconciles,
		CacheSyncTimeout:        flagVar.cacheSyncTimeout,
	}
}

func NewClient(
	cache cache.Cache,
	config *rest.Config,
	options client.Options,
	uncachedObjects ...client.Object,
) (client.Client, error) {
	clnt, err := client.New(config, options)
	if err != nil {
		return nil, err
	}
	return client.NewDelegatingClient(
		client.NewDelegatingClientInput{
			CacheReader:     cache,
			Client:          clnt,
			UncachedObjects: uncachedObjects,
		},
	)
}

func setupKymaReconciler(mgr ctrl.Manager,
	remoteClientCache *remote.ClientCache,
	flagVar *FlagVar,
	options controller.Options,
) {
	kcpRestConfig := mgr.GetConfig()
	var skrWebhookManager deploy.SKRWebhookManager
	if flagVar.enableKcpWatcher {
		watcherChartDirInfo, err := os.Stat(flagVar.skrWatcherPath)
		if err != nil || !watcherChartDirInfo.IsDir() {
			setupLog.Error(err, "failed to read local skr chart")
		}
		skrWebhookConfig := &deploy.SkrWebhookManagerConfig{
			SKRWatcherPath:             flagVar.skrWatcherPath,
			SkrWebhookCPULimits:        flagVar.skrWebhookCPULimits,
			SkrWebhookMemoryLimits:     flagVar.skrWebhookMemoryLimits,
			WatcherLocalTestingEnabled: flagVar.enableWatcherLocalTesting,
			GatewayHTTPPortMapping:     flagVar.listenerHTTPPortLocalMapping,
		}
		skrWebhookManager, err = deploy.NewSKRWebhookManifestManager(kcpRestConfig, skrWebhookConfig)
		if err != nil {
			setupLog.Error(err, "failed to create webhook chart manager")
		}
	}

	if err := (&controllers.KymaReconciler{
		Client:            mgr.GetClient(),
<<<<<<< HEAD
		EventRecorder:     mgr.GetEventRecorderFor(v1alpha1.OperatorName),
=======
		EventRecorder:     mgr.GetEventRecorderFor(operatorv1beta1.OperatorName),
>>>>>>> bdd79b55
		KcpRestConfig:     kcpRestConfig,
		RemoteClientCache: remoteClientCache,
		SKRWebhookManager: skrWebhookManager,
		RequeueIntervals: controllers.RequeueIntervals{
			Success: flagVar.kymaRequeueSuccessInterval,
		},
		VerificationSettings: signature.VerificationSettings{
			PublicKeyFilePath:   flagVar.moduleVerificationKeyFilePath,
			ValidSignatureNames: strings.Split(flagVar.moduleVerificationSignatureNames, ":"),
		},
	}).SetupWithManager(mgr, options, controllers.SetupUpSetting{
		ListenerAddr:                 flagVar.kymaListenerAddr,
		EnableDomainNameVerification: flagVar.enableDomainNameVerification,
	}); err != nil {
		setupLog.Error(err, "unable to create controller", "controller", "Kyma")
		os.Exit(1)
	}
}

func setupManifestReconciler(mgr ctrl.Manager,
	flagVar *FlagVar,
	options controller.Options,
) {
	if err := controllers.SetupWithManager(
		mgr, options, flagVar.insecureRegistry, flagVar.manifestRequeueSuccessInterval, controllers.SetupUpSetting{
			ListenerAddr:                 flagVar.manifestListenerAddr,
			EnableDomainNameVerification: flagVar.enableDomainNameVerification,
		},
	); err != nil {
		setupLog.Error(err, "unable to create controller", "controller", "Manifest")
		os.Exit(1)
	}
}

func setupKcpWatcherReconciler(mgr ctrl.Manager, options controller.Options, flagVar *FlagVar) {
	// Set MaxConcurrentReconciles to 1 to avoid concurrent writes on
	// the Istio virtual service resource the WatcherReconciler is managing.
	// In total, we probably only have 20 watcher CRs, one worker can sufficiently handle it,
	// and we don't have to deal with concurrent write to virtual service.
	// although eventually the write operation will succeed.
	options.MaxConcurrentReconciles = 1

	istioConfig := istio.NewConfig(flagVar.virtualServiceName, flagVar.enableWatcherLocalTesting)

	if err := (&controllers.WatcherReconciler{
		Client:        mgr.GetClient(),
		EventRecorder: mgr.GetEventRecorderFor(controllers.WatcherControllerName),
		Scheme:        mgr.GetScheme(),
		RestConfig:    mgr.GetConfig(),
		RequeueIntervals: controllers.RequeueIntervals{
			Success: flagVar.kymaRequeueSuccessInterval,
		},
	}).SetupWithManager(mgr, options, istioConfig); err != nil {
		setupLog.Error(err, "unable to create controller", "controller", controllers.WatcherControllerName)
		os.Exit(1)
	}
}<|MERGE_RESOLUTION|>--- conflicted
+++ resolved
@@ -24,13 +24,6 @@
 	"strings"
 	"time"
 
-<<<<<<< HEAD
-	"github.com/kyma-project/lifecycle-manager/api"
-	"github.com/kyma-project/lifecycle-manager/api/v1alpha1"
-	"github.com/kyma-project/lifecycle-manager/api/v1beta1"
-	"github.com/kyma-project/lifecycle-manager/pkg/log"
-=======
->>>>>>> bdd79b55
 	"go.uber.org/zap/zapcore"
 	"golang.org/x/time/rate"
 	"k8s.io/client-go/rest"
@@ -58,16 +51,12 @@
 	clientgoscheme "k8s.io/client-go/kubernetes/scheme"
 	ctrl "sigs.k8s.io/controller-runtime"
 
-<<<<<<< HEAD
-	"github.com/kyma-project/lifecycle-manager/controllers"
-=======
 	moduleManagerV1alpha1 "github.com/kyma-project/module-manager/api/v1alpha1"
 
 	operatorv1alpha1 "github.com/kyma-project/lifecycle-manager/api/v1alpha1"
 	operatorv1beta1 "github.com/kyma-project/lifecycle-manager/api/v1beta1"
 	"github.com/kyma-project/lifecycle-manager/controllers"
 
->>>>>>> bdd79b55
 	//+kubebuilder:scaffold:imports
 	"sigs.k8s.io/controller-runtime/pkg/manager"
 )
@@ -84,15 +73,11 @@
 //nolint:gochecknoinits
 func init() {
 	utilruntime.Must(clientgoscheme.AddToScheme(scheme))
-<<<<<<< HEAD
 	utilruntime.Must(api.AddToScheme(scheme))
-	utilruntime.Must(v1extensions.AddToScheme(scheme))
-=======
 	utilruntime.Must(v1extensions.AddToScheme(scheme))
 	utilruntime.Must(operatorv1alpha1.AddToScheme(scheme))
 	utilruntime.Must(moduleManagerV1alpha1.AddToScheme(scheme))
 	utilruntime.Must(operatorv1beta1.AddToScheme(scheme))
->>>>>>> bdd79b55
 	//+kubebuilder:scaffold:scheme
 }
 
@@ -159,24 +144,7 @@
 		setupKcpWatcherReconciler(mgr, options, flagVar)
 	}
 	if flagVar.enableWebhooks {
-<<<<<<< HEAD
-		if err := (&v1alpha1.ModuleTemplate{}).
-			SetupWebhookWithManager(mgr); err != nil {
-			setupLog.Error(err, "unable to create webhook", "webhook", "ModuleTemplate")
-			os.Exit(1)
-		}
-		if err = (&v1alpha1.Manifest{}).SetupWebhookWithManager(mgr); err != nil {
-			setupLog.Error(err, "unable to create webhook", "webhook", "Manifest")
-			os.Exit(1)
-		}
-
-		if err = (&v1beta1.Manifest{}).SetupWebhookWithManager(mgr); err != nil {
-			setupLog.Error(err, "unable to create webhook", "webhook", "Manifest")
-			os.Exit(1)
-		}
-=======
 		enableWebhooks(mgr)
->>>>>>> bdd79b55
 	}
 
 	//+kubebuilder:scaffold:builder
@@ -274,11 +242,7 @@
 
 	if err := (&controllers.KymaReconciler{
 		Client:            mgr.GetClient(),
-<<<<<<< HEAD
-		EventRecorder:     mgr.GetEventRecorderFor(v1alpha1.OperatorName),
-=======
 		EventRecorder:     mgr.GetEventRecorderFor(operatorv1beta1.OperatorName),
->>>>>>> bdd79b55
 		KcpRestConfig:     kcpRestConfig,
 		RemoteClientCache: remoteClientCache,
 		SKRWebhookManager: skrWebhookManager,
