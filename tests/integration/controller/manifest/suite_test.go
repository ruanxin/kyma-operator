--- conflicted
+++ resolved
@@ -136,12 +136,14 @@
 	kcpClient = mgr.GetClient()
 
 	kcp := &declarativev2.ClusterInfo{Config: cfg, Client: kcpClient}
-<<<<<<< HEAD
-	extractor := img.NewPathExtractor()
-=======
 	extractor := manifest.NewRawManifestDownloader(nil)
 	keyChainLookup := manifest.NewKeyChainProvider(kcp.Client)
->>>>>>> 88dbd1ef
+	reconciler = declarativev2.NewFromManager(mgr, queue.RequeueIntervals{
+		Success: 1 * time.Second,
+		Busy:    1 * time.Second,
+		Error:   1 * time.Second,
+		Warning: 1 * time.Second,
+	extractor := img.NewPathExtractor()
 	reconciler = declarativev2.NewFromManager(mgr, queue.RequeueIntervals{
 		Success: 1 * time.Second,
 		Busy:    1 * time.Second,
@@ -149,11 +151,7 @@
 		Warning: 1 * time.Second,
 	},
 		metrics.NewManifestMetrics(metrics.NewSharedMetrics()), metrics.NewMandatoryModulesMetrics(),
-<<<<<<< HEAD
-		manifest.NewSpecResolver(kcp.Client, extractor),
-=======
 		manifest.NewSpecResolver(keyChainLookup, extractor),
->>>>>>> 88dbd1ef
 		declarativev2.WithRemoteTargetCluster(
 			func(_ context.Context, _ declarativev2.Object) (*declarativev2.ClusterInfo, error) {
 				return &declarativev2.ClusterInfo{Config: authUser.Config()}, nil
