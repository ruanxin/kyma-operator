package controlplane_test

import (
	"github.com/kyma-project/lifecycle-manager/api/shared"
	"github.com/kyma-project/lifecycle-manager/api/v1beta2"

	. "github.com/onsi/ginkgo/v2"
	. "github.com/onsi/gomega"

	. "github.com/kyma-project/lifecycle-manager/pkg/testutils"
)

var _ = Describe("Manifest.Spec.Remote in KCP mode", Ordered, func() {
	kyma := NewTestKyma("kyma")
<<<<<<< HEAD
	kyma.Labels[shared.SyncLabel] = v1beta2.DisableLabelValue
=======
	kyma.Labels[shared.SyncLabel] = shared.DisableLabelValue
>>>>>>> 3539b2df

	module := NewTestModule("module", v1beta2.DefaultChannel)
	kyma.Spec.Modules = append(kyma.Spec.Modules, module)
	registerControlPlaneLifecycleForKyma(kyma)

	It("expect Manifest.Spec.Remote=true", func() {
		Eventually(GetManifestSpecRemote, Timeout, Interval).
			WithArguments(ctx, controlPlaneClient, kyma.GetName(), kyma.GetNamespace(), module.Name).
			Should(BeTrue())
	})
})<|MERGE_RESOLUTION|>--- conflicted
+++ resolved
@@ -12,11 +12,7 @@
 
 var _ = Describe("Manifest.Spec.Remote in KCP mode", Ordered, func() {
 	kyma := NewTestKyma("kyma")
-<<<<<<< HEAD
-	kyma.Labels[shared.SyncLabel] = v1beta2.DisableLabelValue
-=======
 	kyma.Labels[shared.SyncLabel] = shared.DisableLabelValue
->>>>>>> 3539b2df
 
 	module := NewTestModule("module", v1beta2.DefaultChannel)
 	kyma.Spec.Modules = append(kyma.Spec.Modules, module)
