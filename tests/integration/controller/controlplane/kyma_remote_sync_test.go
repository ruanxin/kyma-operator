package controlplane_test

import (
	"errors"
	"strconv"

	"github.com/kyma-project/lifecycle-manager/api/shared"

	compdescv2 "github.com/open-component-model/ocm/pkg/contexts/ocm/compdesc/versions/v2"
	apiextensionsv1 "k8s.io/apiextensions-apiserver/pkg/apis/apiextensions/v1"
	apimetav1 "k8s.io/apimachinery/pkg/apis/meta/v1"
	"sigs.k8s.io/controller-runtime/pkg/client"
	"sigs.k8s.io/controller-runtime/pkg/envtest"

	"github.com/kyma-project/lifecycle-manager/api/v1beta2"
	"github.com/kyma-project/lifecycle-manager/internal/controller"
	"github.com/kyma-project/lifecycle-manager/pkg/channel"
	"github.com/kyma-project/lifecycle-manager/pkg/testutils/builder"

	. "github.com/onsi/ginkgo/v2"
	. "github.com/onsi/gomega"

	. "github.com/kyma-project/lifecycle-manager/pkg/testutils"
)

var (
	ErrNotContainsExpectedCondition  = errors.New("kyma CR not contains expected condition")
	ErrNotContainsExpectedAnnotation = errors.New("kyma CR not contains expected CRD annotation")
	ErrContainsUnexpectedAnnotation  = errors.New("kyma CR contains unexpected CRD annotation")
	ErrAnnotationNotUpdated          = errors.New("kyma CR annotation not updated")
	ErrRemoteTemplateLabelNotFound   = errors.New("manifest does not contain remote template label")
)

var _ = Describe("Kyma sync into Remote Cluster", Ordered, func() {
	kyma := NewTestKyma("kyma")

	remoteKyma := &v1beta2.Kyma{}

	remoteKyma.Name = shared.DefaultRemoteKymaName
	remoteKyma.Namespace = controller.DefaultRemoteSyncNamespace
	var runtimeClient client.Client
	var runtimeEnv *envtest.Environment
	var err error
	moduleInSKR := NewTestModule("in-skr", v1beta2.DefaultChannel)
	moduleInKCP := NewTestModule("in-kcp", v1beta2.DefaultChannel)
	customModuleInSKR := NewTestModule("custom-in-skr", v1beta2.DefaultChannel)
	customModuleInSKR.RemoteModuleTemplateRef = customModuleInSKR.Name

	defaultCR := builder.NewModuleCRBuilder().WithSpec(InitSpecKey, InitSpecValue).Build()

	SKRTemplate := builder.NewModuleTemplateBuilder().
		WithModuleName(moduleInSKR.Name).
		WithChannel(moduleInSKR.Channel).
		WithModuleCR(defaultCR).
		WithOCM(compdescv2.SchemaVersion).Build()
	KCPTemplate := builder.NewModuleTemplateBuilder().
		WithModuleName(moduleInKCP.Name).
		WithChannel(moduleInKCP.Channel).
		WithModuleCR(defaultCR).
		WithOCM(compdescv2.SchemaVersion).Build()
	SKRCustomTemplate := builder.NewModuleTemplateBuilder().
		WithModuleName(customModuleInSKR.Name).
		WithChannel(customModuleInSKR.Channel).
		WithOCM(compdescv2.SchemaVersion).Build()

	BeforeAll(func() {
		runtimeClient, runtimeEnv, err = NewSKRCluster(controlPlaneClient.Scheme())
		Expect(err).NotTo(HaveOccurred())
		Eventually(CreateCR, Timeout, Interval).
			WithContext(ctx).
			WithArguments(controlPlaneClient, kyma).Should(Succeed())
	})

	AfterAll(func() {
		Eventually(DeleteCR, Timeout, Interval).
			WithContext(ctx).
			WithArguments(controlPlaneClient, kyma).Should(Succeed())
		DeleteModuleTemplates(ctx, controlPlaneClient, kyma)
	})

	BeforeEach(func() {
		By("get latest kyma CR")
		Eventually(SyncKyma, Timeout, Interval).
			WithContext(ctx).WithArguments(controlPlaneClient, kyma).Should(Succeed())
	})

	It("Kyma CR should be synchronized in both clusters", func() {
		By("Remote Kyma created")
		Eventually(KymaExists, Timeout, Interval).
			WithContext(ctx).
			WithArguments(runtimeClient, remoteKyma.GetName(), remoteKyma.GetNamespace()).
			Should(Succeed())

		By("Remote Kyma contains global channel")
		Eventually(kymaChannelMatch, Timeout, Interval).
			WithArguments(runtimeClient, remoteKyma.GetName(), remoteKyma.GetNamespace(), kyma.Spec.Channel).
			Should(Succeed())
	})

	It("ModuleTemplates should be synchronized in both clusters", func() {
		By("Module Template created")
		Eventually(controlPlaneClient.Create, Timeout, Interval).WithContext(ctx).
			WithArguments(KCPTemplate).
			Should(Succeed())
		Eventually(controlPlaneClient.Create, Timeout, Interval).WithContext(ctx).
			WithArguments(SKRTemplate).
			Should(Succeed())
		By("ModuleTemplate exists in KCP cluster")
		Eventually(ModuleTemplateExists, Timeout, Interval).
			WithArguments(ctx, controlPlaneClient, moduleInKCP, kyma.Spec.Channel).
			Should(Succeed())
		By("ModuleTemplate exists in SKR cluster")
		Eventually(ModuleTemplateExists, Timeout, Interval).WithArguments(ctx, runtimeClient, moduleInKCP,
			kyma.Spec.Channel).Should(Succeed())

		By("No module synced to remote Kyma")
		Eventually(NotContainsModuleInSpec, Timeout, Interval).
			WithContext(ctx).
			WithArguments(runtimeClient, remoteKyma.GetName(), remoteKyma.Namespace, moduleInKCP.Name).
			Should(Succeed())

		By("Remote Module Catalog created")
		Eventually(ModuleTemplateExists, Timeout, Interval).
			WithArguments(ctx, runtimeClient, moduleInSKR, kyma.Spec.Channel).
			Should(Succeed())
		Eventually(containsModuleTemplateCondition, Timeout, Interval).
			WithArguments(runtimeClient, remoteKyma.GetName(), controller.DefaultRemoteSyncNamespace).
			Should(Succeed())
		Eventually(containsModuleTemplateCondition, Timeout, Interval).
			WithArguments(controlPlaneClient, kyma.GetName(), kyma.GetNamespace()).
			Should(Succeed())

		By("Remote Kyma contains correct conditions for Modules and ModuleTemplates")
		Eventually(kymaHasCondition, Timeout, Interval).
			WithArguments(runtimeClient, v1beta2.ConditionTypeModules, string(v1beta2.ConditionReason),
				apimetav1.ConditionTrue, remoteKyma.GetName(), remoteKyma.GetNamespace()).
			Should(Succeed())
		Eventually(kymaHasCondition, Timeout, Interval).
			WithArguments(runtimeClient, v1beta2.ConditionTypeModuleCatalog, string(v1beta2.ConditionReason),
				apimetav1.ConditionTrue, remoteKyma.GetName(), remoteKyma.GetNamespace()).
			Should(Succeed())

		By("Remote Kyma should contain Watcher labels and annotations")
		Eventually(watcherLabelsAnnotationsExist, Timeout, Interval).
			WithArguments(runtimeClient, remoteKyma, kyma, remoteKyma.GetNamespace()).
			Should(Succeed())
	})

	It("Enable module in SKR Kyma CR", func() {
		By("add module to remote Kyma")
		Eventually(EnableModule, Timeout, Interval).
			WithContext(ctx).
			WithArguments(runtimeClient, remoteKyma.GetName(), remoteKyma.GetNamespace(), moduleInSKR).
			Should(Succeed())

		By("SKR module not sync back to KCP Kyma")
		Consistently(NotContainsModuleInSpec, Timeout, Interval).
			WithContext(ctx).
			WithArguments(controlPlaneClient, kyma.GetName(), kyma.GetNamespace(), moduleInSKR.Name).
			Should(Succeed())

		By("Manifest CR created in KCP")
		Eventually(ManifestExists, Timeout, Interval).
			WithContext(ctx).
			WithArguments(controlPlaneClient, kyma.GetName(), kyma.GetNamespace(), moduleInSKR.Name).
			Should(Succeed())
		By("KCP Manifest CR becomes ready")
		Eventually(UpdateManifestState, Timeout, Interval).
			WithContext(ctx).
			WithArguments(controlPlaneClient, kyma.GetName(), kyma.GetNamespace(), moduleInSKR.Name, shared.StateReady).
			Should(Succeed())

		By("ModuleTemplate descriptor should be saved in cache")
		Expect(DescriptorExistsInCache(SKRTemplate)).Should(BeTrue())

		By("Remote Kyma contains correct conditions for Modules")
		Eventually(kymaHasCondition, Timeout, Interval).
			WithArguments(runtimeClient, v1beta2.ConditionTypeModules, string(v1beta2.ConditionReason),
				apimetav1.ConditionTrue,
				remoteKyma.GetName(), remoteKyma.GetNamespace()).
			Should(Succeed())
	})

	It("Synced Module Template should get reset after changed", func() {
		By("Update SKR Module Template spec.data.spec field")
		Eventually(UpdateModuleTemplateSpec, Timeout, Interval).
			WithContext(ctx).
			WithArguments(runtimeClient, moduleInSKR, InitSpecKey, "valueUpdated", kyma.Spec.Channel).
			Should(Succeed())

		By("Expect SKR Module Template spec.data.spec field get reset")
		Eventually(expectModuleTemplateSpecGetReset, 2*Timeout, Interval).
			WithArguments(runtimeClient,
				moduleInSKR, kyma.Spec.Channel).
			Should(Succeed())
	})

	It("Remote SKR Kyma get regenerated after it gets deleted", func() {
		By("Delete SKR Kyma")
		Eventually(DeleteCR, Timeout, Interval).
			WithContext(ctx).
			WithArguments(runtimeClient, remoteKyma).Should(Succeed())

		By("Expect SKR Kyma get recreated with no deletionTimestamp")
		Eventually(KymaExists, Timeout, Interval).
			WithContext(ctx).
			WithArguments(runtimeClient, remoteKyma.GetName(), controller.DefaultRemoteSyncNamespace).
			Should(Succeed())
	})

	It("Enable Custom ModuleTemplate in SKR", func() {
		By("Create SKRCustomTemplate in SKR")
		SKRCustomTemplate.Namespace = kyma.Namespace
		Eventually(runtimeClient.Create, Timeout, Interval).
			WithContext(ctx).
			WithArguments(SKRCustomTemplate).
			Should(Succeed())

		By("add module to remote Kyma")
		Eventually(EnableModule, Timeout, Interval).
			WithContext(ctx).
			WithArguments(runtimeClient, remoteKyma.GetName(), remoteKyma.GetNamespace(), customModuleInSKR).
			Should(Succeed())
	})

	It("Should not sync the SKRCustomTemplate in KCP and keep it only in SKR", func() {
		Eventually(ModuleTemplateExists, Timeout, Interval).
			WithArguments(ctx, runtimeClient, customModuleInSKR, kyma.Spec.Channel).
			Should(Succeed())
		Consistently(ModuleTemplateExists, Timeout, Interval).
			WithArguments(ctx, controlPlaneClient, customModuleInSKR, kyma.Spec.Channel).
			Should(MatchError(channel.ErrNoTemplatesInListResult))
	})

	It("SKRCustomTemplate descriptor should not be saved in cache", func() {
		Expect(DescriptorExistsInCache(SKRCustomTemplate)).Should(BeFalse())
	})

	It("Should reconcile Manifest in KCP using remote SKRCustomTemplate", func() {
		Eventually(ManifestExists, Timeout, Interval).
			WithContext(ctx).
			WithArguments(controlPlaneClient, kyma.GetName(), kyma.GetNamespace(), customModuleInSKR.Name).
			Should(Succeed())
	})

	It("Manifest should contain remoteModuleTemplate label", func() {
		Eventually(func() error {
			manifest, err := GetManifest(ctx, controlPlaneClient,
				kyma.GetName(), kyma.GetNamespace(),
				customModuleInSKR.Name)
			if err != nil {
				return err
			}

<<<<<<< HEAD
			if manifest.Labels[shared.IsRemoteModuleTemplate] != v1beta2.EnableLabelValue {
=======
			if manifest.Labels[shared.IsRemoteModuleTemplate] != shared.EnableLabelValue {
>>>>>>> 3539b2df
				return ErrRemoteTemplateLabelNotFound
			}
			return nil
		}, Timeout, Interval).
			Should(Succeed())
	})

	It("Remote SKR Kyma get deleted when KCP Kyma get deleted", func() {
		By("Delete KCP Kyma")
		Eventually(DeleteCR, Timeout, Interval).
			WithContext(ctx).
			WithArguments(controlPlaneClient, kyma).Should(Succeed())

		By("Expect SKR Kyma get deleted")
		Eventually(KymaDeleted, Timeout, Interval).
			WithContext(ctx).
			WithArguments(remoteKyma.GetName(), controller.DefaultRemoteSyncNamespace, runtimeClient).
			Should(Succeed())

		By("Make sure SKR Kyma not recreated")
		Consistently(KymaDeleted, Timeout, Interval).
			WithContext(ctx).
			WithArguments(remoteKyma.GetName(), controller.DefaultRemoteSyncNamespace, runtimeClient).
			Should(Succeed())

		By("SKRCustomTemplate should still exists in SKR")
		Consistently(ModuleTemplateExists, Timeout, Interval).
			WithArguments(ctx, runtimeClient, customModuleInSKR, kyma.Spec.Channel).
			Should(Succeed())
	})

	AfterAll(func() {
		Expect(runtimeEnv.Stop()).Should(Succeed())
	})
})

var _ = Describe("Kyma sync default module list into Remote Cluster", Ordered, func() {
	kyma := NewTestKyma("kyma")
	moduleInKCP := NewTestModule("in-kcp", v1beta2.DefaultChannel)
	kyma.Spec.Modules = []v1beta2.Module{{Name: moduleInKCP.Name, Channel: moduleInKCP.Channel}}

	var runtimeClient client.Client
	var runtimeEnv *envtest.Environment
	var err error
	remoteKyma := &v1beta2.Kyma{}
	remoteKyma.Name = shared.DefaultRemoteKymaName
	remoteKyma.Namespace = controller.DefaultRemoteSyncNamespace

	BeforeAll(func() {
		runtimeClient, runtimeEnv, err = NewSKRCluster(controlPlaneClient.Scheme())
		Expect(err).NotTo(HaveOccurred())
	})
	registerControlPlaneLifecycleForKyma(kyma)

	It("Kyma CR default module list should be copied to remote Kyma", func() {
		By("Remote Kyma created")
		Eventually(KymaExists, Timeout, Interval).
			WithContext(ctx).
			WithArguments(runtimeClient, remoteKyma.Name, remoteKyma.Namespace).
			Should(Succeed())

		By("Remote Kyma contains default module")
		Eventually(ContainsModuleInSpec, Timeout, Interval).
			WithContext(ctx).
			WithArguments(runtimeClient, remoteKyma.Name, remoteKyma.Namespace, moduleInKCP.Name).
			Should(Succeed())

		By("KCP Manifest is being created")
		Eventually(ManifestExists, Timeout, Interval).
			WithContext(ctx).
			WithArguments(controlPlaneClient, kyma.GetName(), kyma.GetNamespace(), moduleInKCP.Name).
			Should(Succeed())
	})

	It("Delete default module from remote Kyma", func() {
		By("Delete default module from remote Kyma")
		Eventually(DisableModule, Timeout, Interval).
			WithContext(ctx).
			WithArguments(runtimeClient, remoteKyma.Name, remoteKyma.Namespace, moduleInKCP.Name).
			Should(Succeed())

		By("KCP Manifest is being deleted")
		Eventually(ManifestExists, Timeout, Interval).
			WithContext(ctx).
			WithArguments(controlPlaneClient, kyma.GetName(), kyma.GetNamespace(), moduleInKCP.Name).
			Should(MatchError(ErrNotFound))
	})

	It("Default module list should be recreated if remote Kyma gets deleted", func() {
		By("Delete remote Kyma")
		Eventually(DeleteCR, Timeout, Interval).
			WithContext(ctx).
			WithArguments(runtimeClient, remoteKyma).Should(Succeed())
		By("Remote Kyma contains default module")
		Eventually(ContainsModuleInSpec, Timeout, Interval).
			WithContext(ctx).
			WithArguments(runtimeClient, remoteKyma.Name, remoteKyma.Namespace, moduleInKCP.Name).
			Should(Succeed())

		By("KCP Manifest is being created")
		Eventually(ManifestExists, Timeout, Interval).
			WithContext(ctx).
			WithArguments(controlPlaneClient, kyma.GetName(), kyma.GetNamespace(), moduleInKCP.Name).
			Should(Succeed())
	})
	AfterAll(func() {
		Expect(runtimeEnv.Stop()).Should(Succeed())
	})
})

var _ = Describe("CRDs sync to SKR and annotations updated in KCP kyma", Ordered, func() {
	kyma := NewTestKyma("kyma-test-crd-update")
	moduleInKcp := NewTestModule("in-kcp", v1beta2.DefaultChannel)
	kyma.Spec.Modules = []v1beta2.Module{moduleInKcp}

	remoteKyma := &v1beta2.Kyma{}

	remoteKyma.Name = shared.DefaultRemoteKymaName
	remoteKyma.Namespace = controller.DefaultRemoteSyncNamespace
	var runtimeClient client.Client
	var runtimeEnv *envtest.Environment
	var err error
	BeforeAll(func() {
		runtimeClient, runtimeEnv, err = NewSKRCluster(controlPlaneClient.Scheme())
		Expect(err).NotTo(HaveOccurred())
	})
	registerControlPlaneLifecycleForKyma(kyma)
	annotations := []string{
		"moduletemplate-skr-crd-generation",
		"moduletemplate-kcp-crd-generation",
		"kyma-skr-crd-generation",
		"kyma-kcp-crd-generation",
	}

	It("module template created", func() {
		template := builder.NewModuleTemplateBuilder().
			WithModuleName(moduleInKcp.Name).
			WithChannel(moduleInKcp.Channel).
			WithOCM(compdescv2.SchemaVersion).Build()
		Eventually(CreateCR, Timeout, Interval).
			WithContext(ctx).
			WithArguments(controlPlaneClient, template).
			Should(Succeed())
	})

	It("CRDs generation annotation should exist in KCP kyma", func() {
		Eventually(func() error {
			kcpKyma, err := GetKyma(ctx, controlPlaneClient, kyma.GetName(), kyma.GetNamespace())
			if err != nil {
				return err
			}

			for _, annotation := range annotations {
				if _, ok := kcpKyma.Annotations[annotation]; !ok {
					return ErrNotContainsExpectedAnnotation
				}
			}

			return nil
		}, Timeout, Interval).Should(Succeed())
	})

	It("CRDs generation annotation shouldn't exist in SKR kyma", func() {
		Eventually(func() error {
			skrKyma, err := GetKyma(ctx, runtimeClient, remoteKyma.GetName(), controller.DefaultRemoteSyncNamespace)
			if err != nil {
				return err
			}

			for _, annotation := range annotations {
				if _, ok := skrKyma.Annotations[annotation]; ok {
					return ErrContainsUnexpectedAnnotation
				}
			}

			return nil
		}, Timeout, Interval).Should(Succeed())
	})

	It("Kyma CRD should sync to SKR and annotations get updated", func() {
		var kcpKymaCrd *apiextensionsv1.CustomResourceDefinition
		var skrKymaCrd *apiextensionsv1.CustomResourceDefinition
		By("Update KCP Kyma CRD")
		Eventually(func() string {
			var err error
			kcpKymaCrd, err = updateKymaCRD(controlPlaneClient)
			if err != nil {
				return ""
			}

			return getCrdSpec(kcpKymaCrd).Properties["channel"].Description
		}, Timeout, Interval).Should(Equal("test change"))

		By("SKR Kyma CRD should be updated")
		Eventually(func() *apiextensionsv1.CustomResourceValidation {
			var err error
			skrKymaCrd, err = fetchCrd(runtimeClient, shared.KymaKind)
			if err != nil {
				return nil
			}

			return skrKymaCrd.Spec.Versions[0].Schema
		}, Timeout, Interval).Should(Equal(kcpKymaCrd.Spec.Versions[0].Schema))

		By("Kyma CR generation annotations should be updated")
		Eventually(func() error {
			kcpKyma, err := GetKyma(ctx, controlPlaneClient, kyma.GetName(), kyma.GetNamespace())
			if err != nil {
				return err
			}

			if kcpKyma.Annotations["kyma-skr-crd-generation"] != strconv.FormatInt(skrKymaCrd.Generation, 10) {
				return ErrAnnotationNotUpdated
			}
			if kcpKyma.Annotations["kyma-kcp-crd-generation"] != strconv.FormatInt(kcpKymaCrd.Generation, 10) {
				return ErrAnnotationNotUpdated
			}

			return nil
		}, Timeout, Interval).Should(Succeed())
	})

	It("Should regenerate Kyma CRD in SKR when deleted", func() {
		kymaCrd, err := fetchCrd(runtimeClient, shared.KymaKind)
		Expect(err).NotTo(HaveOccurred())
		Eventually(runtimeClient.Delete, Timeout, Interval).
			WithArguments(ctx, kymaCrd).
			WithContext(ctx).
			Should(Succeed())

		Eventually(func() error {
			_, err := fetchCrd(runtimeClient, shared.KymaKind)
			return err
		}, Timeout, Interval).WithContext(ctx).Should(Not(HaveOccurred()))
	})

	It("Should regenerate ModuleTemplate CRD in SKR when deleted", func() {
		moduleTemplateCrd, err := fetchCrd(runtimeClient, shared.ModuleTemplateKind)
		Expect(err).NotTo(HaveOccurred())
		Eventually(runtimeClient.Delete, Timeout, Interval).
			WithArguments(ctx, moduleTemplateCrd).
			WithContext(ctx).
			Should(Succeed())

		Eventually(func() error {
			_, err := fetchCrd(runtimeClient, shared.ModuleTemplateKind)
			return err
		}, Timeout, Interval).WithContext(ctx).Should(Not(HaveOccurred()))
	})

	AfterAll(func() {
		Expect(runtimeEnv.Stop()).Should(Succeed())
	})
})<|MERGE_RESOLUTION|>--- conflicted
+++ resolved
@@ -252,11 +252,7 @@
 				return err
 			}
 
-<<<<<<< HEAD
-			if manifest.Labels[shared.IsRemoteModuleTemplate] != v1beta2.EnableLabelValue {
-=======
 			if manifest.Labels[shared.IsRemoteModuleTemplate] != shared.EnableLabelValue {
->>>>>>> 3539b2df
 				return ErrRemoteTemplateLabelNotFound
 			}
 			return nil
