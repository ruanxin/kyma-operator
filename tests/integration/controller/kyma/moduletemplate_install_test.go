--- conflicted
+++ resolved
@@ -90,17 +90,10 @@
 			kyma.Labels = map[string]string{}
 		}
 		if isKymaInternal {
-<<<<<<< HEAD
-			kyma.Labels[shared.InternalLabel] = v1beta2.EnableLabelValue
-		}
-		if isKymaBeta {
-			kyma.Labels[shared.BetaLabel] = v1beta2.EnableLabelValue
-=======
 			kyma.Labels[shared.InternalLabel] = shared.EnableLabelValue
 		}
 		if isKymaBeta {
 			kyma.Labels[shared.BetaLabel] = shared.EnableLabelValue
->>>>>>> 3539b2df
 		}
 		for _, module := range kyma.Spec.Modules {
 			mtBuilder := builder.NewModuleTemplateBuilder().
@@ -108,17 +101,10 @@
 				WithChannel(module.Channel).
 				WithOCM(compdescv2.SchemaVersion)
 			if isModuleTemplateInternal {
-<<<<<<< HEAD
-				mtBuilder.WithLabel(shared.InternalLabel, v1beta2.EnableLabelValue)
-			}
-			if isModuleTemplateBeta {
-				mtBuilder.WithLabel(shared.BetaLabel, v1beta2.EnableLabelValue)
-=======
 				mtBuilder.WithLabel(shared.InternalLabel, shared.EnableLabelValue)
 			}
 			if isModuleTemplateBeta {
 				mtBuilder.WithLabel(shared.BetaLabel, shared.EnableLabelValue)
->>>>>>> 3539b2df
 			}
 			template := mtBuilder.Build()
 			Eventually(controlPlaneClient.Create, Timeout, Interval).WithContext(ctx).
