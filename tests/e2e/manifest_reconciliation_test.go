package e2e_test

import (
	templatev1alpha1 "github.com/kyma-project/template-operator/api/v1alpha1"

	"github.com/kyma-project/lifecycle-manager/api/shared"
	"github.com/kyma-project/lifecycle-manager/api/v1beta2"

	. "github.com/onsi/ginkgo/v2"
	. "github.com/onsi/gomega"

	. "github.com/kyma-project/lifecycle-manager/pkg/testutils"
)

var _ = Describe("Manifest Skip Reconciliation Label", Ordered, func() {
	kyma := NewKymaWithSyncLabel("kyma-sample", ControlPlaneNamespace, v1beta2.DefaultChannel)
	module := NewTemplateOperator(v1beta2.DefaultChannel)
	waitingForFinalizersOperationMsg := "waiting as other finalizers are present"

	InitEmptyKymaBeforeAll(kyma)
	CleanupKymaAfterAll(kyma)

	Context("Given kyma deployed in KCP", func() {
		It("When enabling Template Operator", func() {
			Eventually(EnableModule).
				WithContext(ctx).
				WithArguments(skrClient, defaultRemoteKymaName, RemoteNamespace, module).
				Should(Succeed())
			By("Then the Module Operator is deployed on the SKR cluster")
			Eventually(DeploymentIsReady).
				WithContext(ctx).
<<<<<<< HEAD
				WithArguments(skrClient, ModuleResourceName, TestModuleResourceNamespace).
=======
				WithArguments(runtimeClient, ModuleResourceName,
					TestModuleResourceNamespace).
>>>>>>> 88dbd1ef
				Should(Succeed())
			By("And the SKR Module Default CR is in a \"Ready\" State")
			Eventually(CheckSampleCRIsInState).
				WithContext(ctx).
				WithArguments(TestModuleCRName, RemoteNamespace, skrClient, shared.StateReady).
				Should(Succeed())
			By("And the KCP Kyma CR is in a \"Ready\" State")
			Eventually(KymaIsInState).
				WithContext(ctx).
				WithArguments(kyma.GetName(), kyma.GetNamespace(), kcpClient, shared.StateReady).
				Should(Succeed())
		})

		It("When the Manifest is labelled to skip reconciliation", func() {
			Eventually(SetSkipLabelToManifest).
				WithContext(ctx).
				WithArguments(kcpClient, kyma.GetName(), kyma.GetNamespace(), module.Name, true).
				Should(Succeed())

			By("When deleting the SKR Default CR")
			Eventually(DeleteCRWithGVK).
				WithContext(ctx).
				WithArguments(skrClient, TestModuleCRName, RemoteNamespace, "operator.kyma-project.io",
					"v1alpha1", string(templatev1alpha1.SampleKind)).
				Should(Succeed())
			By("Then SKR Module Default CR is not recreated")
			Consistently(CheckIfExists).
				WithContext(ctx).
				WithArguments(TestModuleCRName, RemoteNamespace, "operator.kyma-project.io",
					"v1alpha1", string(templatev1alpha1.SampleKind), skrClient).
				Should(Equal(ErrNotFound))

			By("When deleting the SKR Module Manager Deployment")
<<<<<<< HEAD
			err := DeleteCRWithGVK(ctx, skrClient, ModuleResourceName,
=======
			err := DeleteCRWithGVK(ctx, runtimeClient, ModuleResourceName,
>>>>>>> 88dbd1ef
				TestModuleResourceNamespace, "apps", "v1", "Deployment")
			Expect(err).ToNot(HaveOccurred())
			By("Then Module Manager Deployment is not recreated on the SKR cluster")
			Eventually(DeploymentIsReady).
				WithContext(ctx).
<<<<<<< HEAD
				WithArguments(skrClient, ModuleResourceName,
=======
				WithArguments(runtimeClient, ModuleResourceName,
>>>>>>> 88dbd1ef
					TestModuleResourceNamespace).
				Should(Equal(ErrNotFound))
		})

		It("When the Manifest skip reconciliation label removed", func() {
			Eventually(SetSkipLabelToManifest).
				WithContext(ctx).
				WithArguments(kcpClient, kyma.GetName(), kyma.GetNamespace(), module.Name, false).
				Should(Succeed())

			By("Then Module Default CR is recreated")
			Eventually(CheckIfExists).
				WithContext(ctx).
				WithArguments(TestModuleCRName, RemoteNamespace,
					"operator.kyma-project.io", "v1alpha1", string(templatev1alpha1.SampleKind), skrClient).
				Should(Succeed())
			By("Then Module Deployment is recreated")
			Eventually(DeploymentIsReady).
				WithContext(ctx).
<<<<<<< HEAD
				WithArguments(skrClient, ModuleResourceName,
=======
				WithArguments(runtimeClient, ModuleResourceName,
>>>>>>> 88dbd1ef
					TestModuleResourceNamespace).
				Should(Succeed())

			By("And the KCP Kyma CR is in a \"Ready\" State")
			Eventually(KymaIsInState).
				WithContext(ctx).
				WithArguments(kyma.GetName(), kyma.GetNamespace(), kcpClient, shared.StateReady).
				Should(Succeed())

			By("And the SKR Kyma CR is in a \"Ready\" State")
			Eventually(KymaIsInState).
				WithContext(ctx).
				WithArguments(defaultRemoteKymaName, RemoteNamespace, skrClient, shared.StateReady).
				Should(Succeed())
		})

		It("When a blocking finalizer is added to the Manifest CR", func() {
			Eventually(AddFinalizerToManifest).
				WithContext(ctx).
				WithArguments(kcpClient, kyma.GetName(), kyma.GetNamespace(), module.Name,
					"blocking-finalizer").
				Should(Succeed())

			By("And Manifest CR has deletion timestamp set")
			Eventually(DeleteManifest).
				WithContext(ctx).
				WithArguments(kcpClient, kyma.GetName(), kyma.GetNamespace(), module.Name).
				Should(Succeed())
			Eventually(CheckManifestIsInState).
				WithContext(ctx).
				WithArguments(kyma.GetName(), kyma.GetNamespace(), module.Name, kcpClient,
					shared.StateDeleting).
				Should(Succeed())
		})

		It("Then Manifest Status LastUpdateTime does not get changed", func() {
			Eventually(ManifestStatusOperationContainsMessage).
				WithContext(ctx).
				WithArguments(kcpClient, kyma.GetName(), kyma.GetNamespace(), module.Name,
					waitingForFinalizersOperationMsg).
				Should(Succeed())

			manifest, err := GetManifest(ctx, kcpClient, kyma.GetName(), kyma.GetNamespace(), module.Name)
			Expect(err).To(Not(HaveOccurred()))

			Consistently(ManifestStatusLastUpdateTimeIsNotChanged).
				WithContext(ctx).
				WithArguments(kcpClient, kyma.GetName(), kyma.GetNamespace(), module.Name,
					manifest.Status).
				Should(Succeed())
		})
	})
})<|MERGE_RESOLUTION|>--- conflicted
+++ resolved
@@ -29,12 +29,8 @@
 			By("Then the Module Operator is deployed on the SKR cluster")
 			Eventually(DeploymentIsReady).
 				WithContext(ctx).
-<<<<<<< HEAD
-				WithArguments(skrClient, ModuleResourceName, TestModuleResourceNamespace).
-=======
-				WithArguments(runtimeClient, ModuleResourceName,
+				WithArguments(skrClient, ModuleResourceName,
 					TestModuleResourceNamespace).
->>>>>>> 88dbd1ef
 				Should(Succeed())
 			By("And the SKR Module Default CR is in a \"Ready\" State")
 			Eventually(CheckSampleCRIsInState).
@@ -68,21 +64,13 @@
 				Should(Equal(ErrNotFound))
 
 			By("When deleting the SKR Module Manager Deployment")
-<<<<<<< HEAD
 			err := DeleteCRWithGVK(ctx, skrClient, ModuleResourceName,
-=======
-			err := DeleteCRWithGVK(ctx, runtimeClient, ModuleResourceName,
->>>>>>> 88dbd1ef
 				TestModuleResourceNamespace, "apps", "v1", "Deployment")
 			Expect(err).ToNot(HaveOccurred())
 			By("Then Module Manager Deployment is not recreated on the SKR cluster")
 			Eventually(DeploymentIsReady).
 				WithContext(ctx).
-<<<<<<< HEAD
 				WithArguments(skrClient, ModuleResourceName,
-=======
-				WithArguments(runtimeClient, ModuleResourceName,
->>>>>>> 88dbd1ef
 					TestModuleResourceNamespace).
 				Should(Equal(ErrNotFound))
 		})
@@ -102,11 +90,7 @@
 			By("Then Module Deployment is recreated")
 			Eventually(DeploymentIsReady).
 				WithContext(ctx).
-<<<<<<< HEAD
 				WithArguments(skrClient, ModuleResourceName,
-=======
-				WithArguments(runtimeClient, ModuleResourceName,
->>>>>>> 88dbd1ef
 					TestModuleResourceNamespace).
 				Should(Succeed())
 
