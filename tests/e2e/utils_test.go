package e2e_test

import (
	"context"
	"errors"
	"fmt"
	"strings"
	"time"

	templatev1alpha1 "github.com/kyma-project/template-operator/api/v1alpha1"
	apicorev1 "k8s.io/api/core/v1"
	apimetav1 "k8s.io/apimachinery/pkg/apis/meta/v1"
	"k8s.io/apimachinery/pkg/apis/meta/v1/unstructured"
	"k8s.io/apimachinery/pkg/runtime/schema"
	"sigs.k8s.io/controller-runtime/pkg/client"

	"github.com/kyma-project/lifecycle-manager/api/shared"
	"github.com/kyma-project/lifecycle-manager/api/v1beta2"
	"github.com/kyma-project/lifecycle-manager/pkg/util"

	. "github.com/onsi/ginkgo/v2"
	. "github.com/onsi/gomega"

	. "github.com/kyma-project/lifecycle-manager/pkg/testutils"
)

var (
	errKymaNotInExpectedState = errors.New("kyma CR not in expected state")
	errModuleNotExisting      = errors.New("module does not exists in KymaCR")
)

const (
	localHostname         = "0.0.0.0"
	k3dHostname           = "host.k3d.internal"
	defaultRemoteKymaName = "default"
	EventuallyTimeout     = 10 * time.Second
	ConsistentDuration    = 20 * time.Second
<<<<<<< HEAD
	interval              = 1 * time.Second
=======
	interval              = 500 * time.Millisecond
	remoteNamespace       = "kyma-system"
	controlPlaneNamespace = "kcp-system"
>>>>>>> ef622841
	moduleCRFinalizer     = "cr-finalizer"
)

func InitEmptyKymaBeforeAll(kyma *v1beta2.Kyma) {
	BeforeAll(func() {
		By("When a KCP Kyma CR is created on the KCP cluster")
		Eventually(CreateKymaSecret).
			WithContext(ctx).
			WithArguments(kyma.GetName(), kyma.GetNamespace(), controlPlaneClient).
			Should(Succeed())
		Eventually(controlPlaneClient.Create).
			WithContext(ctx).
			WithArguments(kyma).
			Should(Succeed())
		By("Then the Kyma CR is in a \"Ready\" State on the KCP cluster ")
		Eventually(KymaIsInState).
			WithContext(ctx).
			WithArguments(kyma.GetName(), kyma.GetNamespace(), controlPlaneClient, shared.StateReady).
			Should(Succeed())
		By("And the Kyma CR is in \"Ready\" State on the SKR cluster")
		Eventually(CheckRemoteKymaCR).
			WithContext(ctx).
			WithArguments(RemoteNamespace, []v1beta2.Module{}, runtimeClient, shared.StateReady).
			Should(Succeed())
	})
}

func CleanupKymaAfterAll(kyma *v1beta2.Kyma) {
	AfterAll(func() {
		By("When delete KCP Kyma")
		Eventually(DeleteKymaByForceRemovePurgeFinalizer).
			WithContext(ctx).
			WithArguments(controlPlaneClient, kyma).
			Should(Succeed())

		By("Then SKR Kyma deleted")
		Eventually(KymaDeleted).
			WithContext(ctx).
			WithArguments(kyma.GetName(), kyma.GetNamespace(), runtimeClient).
			Should(Succeed())
		By("Then KCP Kyma deleted")
		Eventually(KymaDeleted).
			WithContext(ctx).
			WithArguments(kyma.GetName(), kyma.GetNamespace(), controlPlaneClient).
			Should(Succeed())
	})
}

func CheckIfExists(ctx context.Context, name, namespace, group, version, kind string, clnt client.Client) error {
	resourceCR := &unstructured.Unstructured{}
	resourceCR.SetGroupVersionKind(schema.GroupVersionKind{
		Group:   group,
		Version: version,
		Kind:    kind,
	})

	err := clnt.Get(ctx, client.ObjectKey{Name: name, Namespace: namespace}, resourceCR)
	return CRExists(resourceCR, err)
}

func CreateKymaSecret(ctx context.Context, kymaName, kymaNamespace string, k8sClient client.Client) error {
	patchedRuntimeConfig := strings.ReplaceAll(string(*runtimeConfig), localHostname, k3dHostname)
	secret := &apicorev1.Secret{
		ObjectMeta: apimetav1.ObjectMeta{
			Name:      kymaName,
			Namespace: kymaNamespace,
			Labels: map[string]string{
				shared.KymaName: kymaName,
			},
		},
		Data: map[string][]byte{"config": []byte(patchedRuntimeConfig)},
	}
	return k8sClient.Create(ctx, secret)
}

func CheckRemoteKymaCR(ctx context.Context,
	kymaNamespace string, wantedModules []v1beta2.Module, k8sClient client.Client, expectedState shared.State,
) error {
	kyma := &v1beta2.Kyma{}
	err := k8sClient.Get(ctx, client.ObjectKey{Name: defaultRemoteKymaName, Namespace: kymaNamespace}, kyma)
	if err != nil {
		return err
	}

	for _, wantedModule := range wantedModules {
		exists := false
		for _, givenModule := range kyma.Spec.Modules {
			if givenModule.Name == wantedModule.Name &&
				givenModule.Channel == wantedModule.Channel {
				exists = true
				break
			}
		}
		if !exists {
			return fmt.Errorf("%w: %s/%s", errModuleNotExisting, wantedModule.Name, wantedModule.Channel)
		}
	}
	if kyma.Status.State != expectedState {
		return fmt.Errorf("%w: expect %s, but in %s",
			errKymaNotInExpectedState, expectedState, kyma.Status.State)
	}
	return nil
}

func DeleteKymaSecret(ctx context.Context, kymaName, kymaNamespace string, k8sClient client.Client) error {
	secret := &apicorev1.Secret{}
	err := k8sClient.Get(ctx, client.ObjectKey{Name: kymaName, Namespace: kymaNamespace}, secret)
	if util.IsNotFound(err) {
		return nil
	}
	Expect(err).ToNot(HaveOccurred())
	return k8sClient.Delete(ctx, secret)
}

func SetFinalizer(name, namespace, group, version, kind string, finalizers []string, clnt client.Client) error {
	resourceCR := &unstructured.Unstructured{}
	resourceCR.SetGroupVersionKind(schema.GroupVersionKind{
		Group:   group,
		Version: version,
		Kind:    kind,
	})
	if err := clnt.Get(ctx,
		client.ObjectKey{Name: name, Namespace: namespace}, resourceCR); err != nil {
		return err
	}

	resourceCR.SetFinalizers(finalizers)
	return clnt.Update(ctx, resourceCR)
}

func CheckSampleCRIsInState(ctx context.Context, name, namespace string, clnt client.Client,
	expectedState shared.State,
) error {
	return CRIsInState(ctx,
		"operator.kyma-project.io", "v1alpha1", string(templatev1alpha1.SampleKind),
		name, namespace,
		[]string{"status", "state"},
		clnt,
		expectedState)
}<|MERGE_RESOLUTION|>--- conflicted
+++ resolved
@@ -35,13 +35,7 @@
 	defaultRemoteKymaName = "default"
 	EventuallyTimeout     = 10 * time.Second
 	ConsistentDuration    = 20 * time.Second
-<<<<<<< HEAD
-	interval              = 1 * time.Second
-=======
 	interval              = 500 * time.Millisecond
-	remoteNamespace       = "kyma-system"
-	controlPlaneNamespace = "kcp-system"
->>>>>>> ef622841
 	moduleCRFinalizer     = "cr-finalizer"
 )
 
