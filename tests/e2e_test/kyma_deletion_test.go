--- conflicted
+++ resolved
@@ -10,107 +10,6 @@
 	"k8s.io/apimachinery/pkg/api/meta"
 )
 
-<<<<<<< HEAD
-var _ = Describe("KCP Kyma CR Deletion",
-	Ordered, func() {
-		channel := "regular"
-		kyma := testutils.NewKymaForE2E("kyma-sample", "kcp-system", channel)
-		remoteNamespace := "kyma-system"
-		GinkgoWriter.Printf("kyma before create %v\n", kyma)
-
-		BeforeAll(func() {
-			// make sure we can list Kymas to ensure CRDs have been installed
-			err := controlPlaneClient.List(ctx, &v1beta2.KymaList{})
-			Expect(meta.IsNoMatchError(err)).To(BeFalse())
-		})
-
-		It("Should create empty Kyma CR on remote cluster", func() {
-			Eventually(CreateKymaSecret, timeout, interval).
-				WithContext(ctx).
-				WithArguments(kyma.GetName(), kyma.GetNamespace(), controlPlaneClient).
-				Should(Succeed())
-			Eventually(controlPlaneClient.Create, timeout, interval).
-				WithContext(ctx).
-				WithArguments(kyma).
-				Should(Succeed())
-			By("verifying kyma is ready")
-			Eventually(CheckKymaIsInState, readyTimeout, interval).
-				WithContext(ctx).
-				WithArguments(kyma.GetName(), kyma.GetNamespace(), controlPlaneClient, v1beta2.StateReady).
-				Should(Succeed())
-			By("verifying remote kyma is ready")
-			Eventually(CheckRemoteKymaCR, readyTimeout, interval).
-				WithContext(ctx).
-				WithArguments(remoteNamespace, []v1beta2.Module{}, runtimeClient, v1beta2.StateReady).
-				Should(Succeed())
-		})
-
-		It("Should remove SKR Cluster", func() {
-			By("removing SKR Cluster")
-			cmd := exec.Command("k3d", "cluster", "rm", "skr")
-			out, err := cmd.CombinedOutput()
-			Expect(err).NotTo(HaveOccurred())
-			GinkgoWriter.Printf(string(out))
-
-			By("deleting secret")
-			Eventually(DeleteKymaSecret, timeout, interval).
-				WithContext(ctx).
-				WithArguments(kyma.GetName(), kyma.GetNamespace(), controlPlaneClient).
-				Should(Succeed())
-
-			By("Kyma should be in Error state")
-			Eventually(CheckKymaIsInState, readyTimeout, interval).
-				WithContext(ctx).
-				WithArguments(kyma.GetName(), kyma.GetNamespace(), controlPlaneClient, v1beta2.StateError).
-				Should(Succeed())
-		})
-
-		It("Should recreate SKR cluster and its secret", func() {
-			By("Creating SKR cluster")
-			cmd := exec.Command("k3d", "cluster", "create", "skr")
-			out, err := cmd.CombinedOutput()
-			Expect(err).NotTo(HaveOccurred())
-			GinkgoWriter.Printf(string(out))
-
-			cmd = exec.Command("k3d", "kubeconfig", "write", "skr")
-			out, err = cmd.CombinedOutput()
-			Expect(err).NotTo(HaveOccurred())
-			GinkgoWriter.Printf(string(out))
-
-			controlPlaneConfig, runtimeConfig, err = getKubeConfigs()
-			Expect(err).ToNot(HaveOccurred())
-
-			By("Creating Kyma secret")
-			Eventually(CreateKymaSecret, timeout, interval).
-				WithContext(ctx).
-				WithArguments(kyma.GetName(), kyma.GetNamespace(), controlPlaneClient).
-				Should(Succeed())
-		})
-
-		It("Kyma should be in Ready state after secret is re-fetched", func() {
-			By("Kyma should be in Ready state")
-			Eventually(CheckKymaIsInState, readyTimeout, interval).
-				WithContext(ctx).
-				WithArguments(kyma.GetName(), kyma.GetNamespace(), controlPlaneClient, v1beta2.StateReady).
-				Should(Succeed())
-		})
-
-		It("Should delete KCP Kyma", func() {
-			By("Deleting KCP Kyma")
-			Eventually(controlPlaneClient.Delete, readyTimeout, interval).
-				WithContext(ctx).
-				WithArguments(kyma).
-				Should(Succeed())
-		})
-
-		It("Kyma CR should be removed", func() {
-			Eventually(CheckKCPKymaCRDeleted, timeout, interval).
-				WithContext(ctx).
-				WithArguments(kyma.GetName(), kyma.GetNamespace(), controlPlaneClient).
-				Should(Succeed())
-		})
-	})
-=======
 var _ = Describe("KCP Kyma CR Deletion", Ordered, func() {
 	kyma := testutils.NewKymaForE2E("kyma-sample", "kcp-system", "regular")
 	GinkgoWriter.Printf("kyma before create %v\n", kyma)
@@ -206,5 +105,4 @@
 			WithArguments(kyma.GetName(), kyma.GetNamespace(), controlPlaneClient).
 			Should(Succeed())
 	})
-})
->>>>>>> 720a204c
+})