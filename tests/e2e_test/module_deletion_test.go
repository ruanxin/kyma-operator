--- conflicted
+++ resolved
@@ -13,7 +13,6 @@
 		v1beta2.SyncStrategyLocalSecret)
 	module := NewTemplateOperator(v1beta2.DefaultChannel)
 
-	// TODO think about using init kyma before testing
 	Context("Given an SKR cluster", func() {
 		It("When a KCP Kyma CR is created on the KCP cluster", func() {
 			Eventually(CreateKymaSecret).
@@ -101,20 +100,12 @@
 			By("When the Module is re-enabled in different channel")
 			Eventually(EnableModule).
 				WithContext(ctx).
-<<<<<<< HEAD
-				WithArguments(defaultRemoteKymaName, remoteNamespace, "template-operator", "fast", runtimeClient).
-=======
-				WithArguments(runtimeClient, defaultRemoteKymaName, remoteNamespace, module).
->>>>>>> fa322b5f
+				WithArguments(runtimeClient, defaultRemoteKymaName, remoteNamespace, module). // TODO enabled module in fast channel
 				Should(Succeed())
 			By("Then the Module will be updated on SKR")
 			Eventually(DeploymentIsReady).
 				WithContext(ctx).
-<<<<<<< HEAD
-				WithArguments("template-operator-v2-controller-manager", "template-operator-system", runtimeClient).
-=======
 				WithArguments(kyma.GetName(), kyma.GetNamespace(), module.Name, controlPlaneClient, shared.StateDeleting).
->>>>>>> fa322b5f
 				Should(Succeed())
 			By("And the old deployment will be removed")
 			Consistently(DeploymentIsReady).
