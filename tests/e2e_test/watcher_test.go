--- conflicted
+++ resolved
@@ -264,13 +264,8 @@
 	kymaNamespace string, k8sClient client.Client,
 ) error {
 	kyma := &v1beta2.Kyma{}
-<<<<<<< HEAD
-	err := k8sClient.Get(ctx, client.ObjectKey{Name: remoteKymaName, Namespace: kymaNamespace}, kyma)
+	err := k8sClient.Get(ctx, client.ObjectKey{Name: defaultRemoteKymaName, Namespace: kymaNamespace}, kyma)
 	if util.IsNotFound(err) {
-=======
-	err := k8sClient.Get(ctx, client.ObjectKey{Name: defaultRemoteKymaName, Namespace: kymaNamespace}, kyma)
-	if k8serrors.IsNotFound(err) {
->>>>>>> cd92af7f
 		return nil
 	}
 	return err
