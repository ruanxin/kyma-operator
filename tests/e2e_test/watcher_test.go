--- conflicted
+++ resolved
@@ -25,17 +25,9 @@
 
 const (
 	watcherPodContainer = "server"
-
-	KLMPodPrefix    = "klm-controller-manager"
-	KLMPodContainer = "manager"
-<<<<<<< HEAD
-=======
-
-	defaultRuntimeNamespace = "kyma-system"
-	controlPlaneNamespace   = "kcp-system"
-
-	watcherCrName = "kyma-watcher"
->>>>>>> f5875650
+	KLMPodPrefix        = "klm-controller-manager"
+	KLMPodContainer     = "manager"
+	watcherCrName       = "kyma-watcher"
 )
 
 var (
@@ -160,11 +152,7 @@
 	}
 
 	watcherLogs, err := getPodLogs(ctx, runtimeConfig,
-<<<<<<< HEAD
-		runtimeClient, remoteNamespace, watcher.SkrResourceName, watcherPodContainer)
-=======
-		runtimeClient, defaultRuntimeNamespace, watcher.SkrResourceName, watcherPodContainer, logsSince)
->>>>>>> f5875650
+		runtimeClient, remoteNamespace, watcher.SkrResourceName, watcherPodContainer, logsSince)
 	if err != nil {
 		return err
 	}
