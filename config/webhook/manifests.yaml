---
apiVersion: admissionregistration.k8s.io/v1
kind: MutatingWebhookConfiguration
metadata:
  creationTimestamp: null
  name: mutating-webhook-configuration
webhooks:
- admissionReviewVersions:
  - v1
  clientConfig:
    service:
      name: webhook-service
      namespace: system
<<<<<<< HEAD
      path: /mutate-operator-kyma-project-io-v1beta1-manifest
  failurePolicy: Fail
  name: v1beta1.mmanifest.kb.io
=======
      path: /mutate-operator-kyma-project-io-v1beta1-kyma
  failurePolicy: Fail
  name: mkyma.kb.io
>>>>>>> bdd79b55
  rules:
  - apiGroups:
    - operator.kyma-project.io
    apiVersions:
    - v1beta1
    operations:
    - CREATE
    - UPDATE
    resources:
<<<<<<< HEAD
    - manifests
=======
    - kymas
>>>>>>> bdd79b55
  sideEffects: None
- admissionReviewVersions:
  - v1
  clientConfig:
    service:
      name: webhook-service
      namespace: system
<<<<<<< HEAD
      path: /mutate-operator-kyma-project-io-v1alpha1-manifest
  failurePolicy: Fail
  name: v1alpha1.mmanifest.kb.io
=======
      path: /mutate-operator-kyma-project-io-v1beta1-watcher
  failurePolicy: Fail
  name: mwatcher.kb.io
>>>>>>> bdd79b55
  rules:
  - apiGroups:
    - operator.kyma-project.io
    apiVersions:
<<<<<<< HEAD
    - v1alpha1
=======
    - v1beta1
>>>>>>> bdd79b55
    operations:
    - CREATE
    - UPDATE
    resources:
<<<<<<< HEAD
    - manifests
=======
    - watchers
>>>>>>> bdd79b55
  sideEffects: None
- admissionReviewVersions:
  - v1
  clientConfig:
    service:
      name: webhook-service
      namespace: system
      path: /mutate-operator-kyma-project-io-v1alpha1-moduletemplate
  failurePolicy: Fail
  name: mmoduletemplate.kb.io
  rules:
  - apiGroups:
    - operator.kyma-project.io
    apiVersions:
    - v1alpha1
    operations:
    - CREATE
    - UPDATE
    resources:
    - moduletemplates
  sideEffects: None
---
apiVersion: admissionregistration.k8s.io/v1
kind: ValidatingWebhookConfiguration
metadata:
  creationTimestamp: null
  name: validating-webhook-configuration
webhooks:
- admissionReviewVersions:
  - v1
  clientConfig:
    service:
      name: webhook-service
      namespace: system
<<<<<<< HEAD
      path: /validate-operator-kyma-project-io-v1beta1-manifest
  failurePolicy: Fail
  name: v1beta1.vmanifest.kb.io
=======
      path: /validate-operator-kyma-project-io-v1beta1-kyma
  failurePolicy: Fail
  name: vkyma.kb.io
>>>>>>> bdd79b55
  rules:
  - apiGroups:
    - operator.kyma-project.io
    apiVersions:
    - v1beta1
    operations:
    - CREATE
    - UPDATE
    resources:
<<<<<<< HEAD
    - manifests
=======
    - kymas
>>>>>>> bdd79b55
  sideEffects: None
- admissionReviewVersions:
  - v1
  clientConfig:
    service:
      name: webhook-service
      namespace: system
<<<<<<< HEAD
      path: /validate-operator-kyma-project-io-v1alpha1-manifest
  failurePolicy: Fail
  name: v1alpha1.vmanifest.kb.io
=======
      path: /validate-operator-kyma-project-io-v1beta1-watcher
  failurePolicy: Fail
  name: vwatcher.kb.io
>>>>>>> bdd79b55
  rules:
  - apiGroups:
    - operator.kyma-project.io
    apiVersions:
<<<<<<< HEAD
    - v1alpha1
=======
    - v1beta1
>>>>>>> bdd79b55
    operations:
    - CREATE
    - UPDATE
    resources:
<<<<<<< HEAD
    - manifests
=======
    - watchers
>>>>>>> bdd79b55
  sideEffects: None
- admissionReviewVersions:
  - v1
  clientConfig:
    service:
      name: webhook-service
      namespace: system
      path: /validate-operator-kyma-project-io-v1alpha1-moduletemplate
  failurePolicy: Fail
  name: vmoduletemplate.kb.io
  rules:
  - apiGroups:
    - operator.kyma-project.io
    apiVersions:
    - v1alpha1
    operations:
    - CREATE
    - UPDATE
    resources:
    - moduletemplates
  sideEffects: None<|MERGE_RESOLUTION|>--- conflicted
+++ resolved
@@ -11,63 +11,79 @@
     service:
       name: webhook-service
       namespace: system
-<<<<<<< HEAD
       path: /mutate-operator-kyma-project-io-v1beta1-manifest
   failurePolicy: Fail
   name: v1beta1.mmanifest.kb.io
-=======
+  rules:
+  - apiGroups:
+    - operator.kyma-project.io
+    apiVersions:
+    - v1beta1
+    operations:
+    - CREATE
+    - UPDATE
+    resources:
+    - manifests
+  sideEffects: None
+- admissionReviewVersions:
+  - v1
+  clientConfig:
+    service:
+      name: webhook-service
+      namespace: system
+      path: /mutate-operator-kyma-project-io-v1alpha1-manifest
+  failurePolicy: Fail
+  name: v1alpha1.mmanifest.kb.io
+  rules:
+  - apiGroups:
+    - operator.kyma-project.io
+    apiVersions:
+    - v1alpha1
+    operations:
+    - CREATE
+    - UPDATE
+    resources:
+    - manifests
+  sideEffects: None
+- admissionReviewVersions:
+  - v1
+  clientConfig:
+    service:
+      name: webhook-service
+      namespace: system
       path: /mutate-operator-kyma-project-io-v1beta1-kyma
   failurePolicy: Fail
   name: mkyma.kb.io
->>>>>>> bdd79b55
-  rules:
-  - apiGroups:
-    - operator.kyma-project.io
-    apiVersions:
-    - v1beta1
-    operations:
-    - CREATE
-    - UPDATE
-    resources:
-<<<<<<< HEAD
-    - manifests
-=======
+  rules:
+  - apiGroups:
+    - operator.kyma-project.io
+    apiVersions:
+    - v1beta1
+    operations:
+    - CREATE
+    - UPDATE
+    resources:
     - kymas
->>>>>>> bdd79b55
-  sideEffects: None
-- admissionReviewVersions:
-  - v1
-  clientConfig:
-    service:
-      name: webhook-service
-      namespace: system
-<<<<<<< HEAD
-      path: /mutate-operator-kyma-project-io-v1alpha1-manifest
-  failurePolicy: Fail
-  name: v1alpha1.mmanifest.kb.io
-=======
+  sideEffects: None
+- admissionReviewVersions:
+  - v1
+  clientConfig:
+    service:
+      name: webhook-service
+      namespace: system
       path: /mutate-operator-kyma-project-io-v1beta1-watcher
   failurePolicy: Fail
   name: mwatcher.kb.io
->>>>>>> bdd79b55
-  rules:
-  - apiGroups:
-    - operator.kyma-project.io
-    apiVersions:
-<<<<<<< HEAD
-    - v1alpha1
-=======
-    - v1beta1
->>>>>>> bdd79b55
-    operations:
-    - CREATE
-    - UPDATE
-    resources:
-<<<<<<< HEAD
-    - manifests
-=======
+  rules:
+  - apiGroups:
+    - operator.kyma-project.io
+    apiVersions:
+    - v1beta1
+    operations:
+    - CREATE
+    - UPDATE
+    resources:
     - watchers
->>>>>>> bdd79b55
   sideEffects: None
 - admissionReviewVersions:
   - v1
@@ -102,63 +118,79 @@
     service:
       name: webhook-service
       namespace: system
-<<<<<<< HEAD
       path: /validate-operator-kyma-project-io-v1beta1-manifest
   failurePolicy: Fail
   name: v1beta1.vmanifest.kb.io
-=======
+  rules:
+  - apiGroups:
+    - operator.kyma-project.io
+    apiVersions:
+    - v1beta1
+    operations:
+    - CREATE
+    - UPDATE
+    resources:
+    - manifests
+  sideEffects: None
+- admissionReviewVersions:
+  - v1
+  clientConfig:
+    service:
+      name: webhook-service
+      namespace: system
+      path: /validate-operator-kyma-project-io-v1alpha1-manifest
+  failurePolicy: Fail
+  name: v1alpha1.vmanifest.kb.io
+  rules:
+  - apiGroups:
+    - operator.kyma-project.io
+    apiVersions:
+    - v1alpha1
+    operations:
+    - CREATE
+    - UPDATE
+    resources:
+    - manifests
+  sideEffects: None
+- admissionReviewVersions:
+  - v1
+  clientConfig:
+    service:
+      name: webhook-service
+      namespace: system
       path: /validate-operator-kyma-project-io-v1beta1-kyma
   failurePolicy: Fail
   name: vkyma.kb.io
->>>>>>> bdd79b55
-  rules:
-  - apiGroups:
-    - operator.kyma-project.io
-    apiVersions:
-    - v1beta1
-    operations:
-    - CREATE
-    - UPDATE
-    resources:
-<<<<<<< HEAD
-    - manifests
-=======
+  rules:
+  - apiGroups:
+    - operator.kyma-project.io
+    apiVersions:
+    - v1beta1
+    operations:
+    - CREATE
+    - UPDATE
+    resources:
     - kymas
->>>>>>> bdd79b55
-  sideEffects: None
-- admissionReviewVersions:
-  - v1
-  clientConfig:
-    service:
-      name: webhook-service
-      namespace: system
-<<<<<<< HEAD
-      path: /validate-operator-kyma-project-io-v1alpha1-manifest
-  failurePolicy: Fail
-  name: v1alpha1.vmanifest.kb.io
-=======
+  sideEffects: None
+- admissionReviewVersions:
+  - v1
+  clientConfig:
+    service:
+      name: webhook-service
+      namespace: system
       path: /validate-operator-kyma-project-io-v1beta1-watcher
   failurePolicy: Fail
   name: vwatcher.kb.io
->>>>>>> bdd79b55
-  rules:
-  - apiGroups:
-    - operator.kyma-project.io
-    apiVersions:
-<<<<<<< HEAD
-    - v1alpha1
-=======
-    - v1beta1
->>>>>>> bdd79b55
-    operations:
-    - CREATE
-    - UPDATE
-    resources:
-<<<<<<< HEAD
-    - manifests
-=======
+  rules:
+  - apiGroups:
+    - operator.kyma-project.io
+    apiVersions:
+    - v1beta1
+    operations:
+    - CREATE
+    - UPDATE
+    resources:
     - watchers
->>>>>>> bdd79b55
   sideEffects: None
 - admissionReviewVersions:
   - v1
